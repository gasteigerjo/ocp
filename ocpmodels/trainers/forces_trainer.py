--- conflicted
+++ resolved
@@ -334,7 +334,7 @@
         self.save_results(predictions, results_file, keys=["energy", "forces"])
         return predictions
 
-    def train(self):
+    def train(self):  # noqa: C901
         eval_every = self.config["optim"].get("eval_every", -1)
         primary_metric = self.config["task"].get(
             "primary_metric", self.evaluator.task_primary_metric[self.name]
@@ -363,7 +363,10 @@
                 scale = self.scaler.get_scale() if self.scaler else 1.0
                 # Compute metrics.
                 self.metrics = self._compute_metrics(
-                    out, batch, self.evaluator, self.metrics,
+                    out,
+                    batch,
+                    self.evaluator,
+                    self.metrics,
                 )
                 self.metrics = self.evaluator.update(
                     "loss", loss.item() / scale, self.metrics
@@ -415,16 +418,13 @@
                             current_epoch = epoch + (i + 1) / len(
                                 self.train_loader
                             )
-<<<<<<< HEAD
-                            # hpo
-                            if not self.is_hpo:
-                                self.save(current_epoch, val_metrics)
-=======
                             current_step = epoch * len(self.train_loader) + (
                                 i + 1
                             )
-                            self.save(current_epoch, current_step, val_metrics)
->>>>>>> 17151845
+                            if not self.is_hpo:
+                                self.save(
+                                    current_epoch, current_step, val_metrics
+                                )
                             if self.test_loader is not None:
                                 self.predict(
                                     self.test_loader,
@@ -713,7 +713,8 @@
             if distutils.is_master():
                 gather_results = defaultdict(list)
                 full_path = os.path.join(
-                    self.config["cmd"]["results_dir"], "relaxed_positions.npz",
+                    self.config["cmd"]["results_dir"],
+                    "relaxed_positions.npz",
                 )
 
                 for i in range(distutils.get_world_size()):
