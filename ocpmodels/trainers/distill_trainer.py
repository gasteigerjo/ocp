--- conflicted
+++ resolved
@@ -16,10 +16,10 @@
 import torch.nn.functional as F
 import torch.optim as optim
 import torch_geometric
+import wandb
 from torch_scatter import scatter
 from tqdm import tqdm
 
-import wandb
 from ocpmodels.common import distutils
 from ocpmodels.common.data_parallel import (
     BalancedBatchSampler,
@@ -600,12 +600,6 @@
             )
 
     def _edge2node_distill_loss(self, out_batch, batch):
-<<<<<<< HEAD
-        return torch.nn.functional.mse_loss(
-            out_batch["out"]["n2e_feature"],
-            out_batch["t_out"]["e2n_feature"],
-        )
-=======
         if self.use_mae:
             return torch.nn.functional.l1_loss(
                 out_batch["out"]["n2e_feature"],
@@ -622,7 +616,6 @@
                 out_batch["out"]["n2e_feature"],
                 out_batch["t_out"]["e2n_feature"],
             )
->>>>>>> 46fb38ae
 
     def _edge2edge_distill_loss(self, out_batch, batch):
         return torch.nn.functional.mse_loss(
