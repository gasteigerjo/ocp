"""
Copyright (c) Facebook, Inc. and its affiliates.

This source code is licensed under the MIT license found in the
LICENSE file in the root directory of this source tree.
"""
import datetime
import errno
import json
import logging
import os
import random
import subprocess
from abc import ABC, abstractmethod
from collections import defaultdict

import numpy as np
import torch
import torch.nn as nn
import torch.optim as optim
import yaml
from torch.nn.parallel.distributed import DistributedDataParallel
from torch.utils.data import DataLoader
from tqdm import tqdm

import ocpmodels
from ocpmodels.common import distutils
from ocpmodels.common.data_parallel import (
    BalancedBatchSampler,
    OCPDataParallel,
)
from ocpmodels.common.registry import registry
from ocpmodels.common.utils import (
    build_config,
    plot_histogram,
    save_checkpoint,
    warmup_lr_lambda,
)
from ocpmodels.modules.evaluator import Evaluator
from ocpmodels.modules.exponential_moving_average import (
    ExponentialMovingAverage,
)
<<<<<<< HEAD
from ocpmodels.modules.loss import CombinedLoss, get_loss
=======
from ocpmodels.modules.loss import DDPLoss, L2MAELoss
>>>>>>> a290197e
from ocpmodels.modules.normalizer import Normalizer
from ocpmodels.modules.scheduler import LRScheduler


@registry.register_trainer("base")
class BaseTrainer(ABC):
    def __init__(
        self,
        task,
        model,
        dataset,
        optimizer,
        identifier,
        normalizer=None,
        timestamp_id=None,
        run_dir=None,
        is_debug=False,
        is_vis=False,
        is_hpo=False,
        print_every=100,
        seed=None,
        logger="tensorboard",
        local_rank=0,
        amp=False,
        cpu=False,
        name="base_trainer",
        slurm={},
    ):
        self.name = name
        self.cpu = cpu
        self.epoch = 0
        self.step = 0

        if torch.cuda.is_available() and not self.cpu:
            self.device = torch.device(f"cuda:{local_rank}")
        else:
            self.device = torch.device("cpu")
            self.cpu = True  # handle case when `--cpu` isn't specified
            # but there are no gpu devices available
        if run_dir is None:
            run_dir = os.getcwd()

        if timestamp_id is None:
            timestamp = torch.tensor(datetime.datetime.now().timestamp()).to(
                self.device
            )
            # create directories from master rank only
            distutils.broadcast(timestamp, 0)
            timestamp = datetime.datetime.fromtimestamp(
                timestamp.int()
            ).strftime("%Y-%m-%d-%H-%M-%S")
            if identifier:
                self.timestamp_id = f"{timestamp}-{identifier}"
            else:
                self.timestamp_id = timestamp
        else:
            self.timestamp_id = timestamp_id

        try:
            commit_hash = (
                subprocess.check_output(
                    [
                        "git",
                        "-C",
                        ocpmodels.__path__[0],
                        "describe",
                        "--always",
                    ]
                )
                .strip()
                .decode("ascii")
            )
        # catch instances where code is not being run from a git repo
        except Exception:
            commit_hash = None

        self.config = {
            "task": task,
            "model": model.pop("name"),
            "model_attributes": model,
            "optim": optimizer,
            "logger": logger,
            "amp": amp,
            "gpus": distutils.get_world_size() if not self.cpu else 0,
            "cmd": {
                "identifier": identifier,
                "print_every": print_every,
                "seed": seed,
                "timestamp_id": self.timestamp_id,
                "commit": commit_hash,
                "checkpoint_dir": os.path.join(
                    run_dir, "checkpoints", self.timestamp_id
                ),
                "results_dir": os.path.join(
                    run_dir, "results", self.timestamp_id
                ),
                "logs_dir": os.path.join(
                    run_dir, "logs", logger, self.timestamp_id
                ),
            },
            "slurm": slurm,
        }
        # AMP Scaler
        self.scaler = torch.cuda.amp.GradScaler() if amp else None

        if "SLURM_JOB_ID" in os.environ and "folder" in self.config["slurm"]:
            self.config["slurm"]["job_id"] = os.environ["SLURM_JOB_ID"]
            self.config["slurm"]["folder"] = self.config["slurm"][
                "folder"
            ].replace("%j", self.config["slurm"]["job_id"])
        if isinstance(dataset, list):
            if len(dataset) > 0:
                self.config["dataset"] = dataset[0]
            if len(dataset) > 1:
                self.config["val_dataset"] = dataset[1]
            if len(dataset) > 2:
                self.config["test_dataset"] = dataset[2]
        elif isinstance(dataset, dict):
            self.config["dataset"] = dataset.get("train", None)
            self.config["val_dataset"] = dataset.get("val", None)
            self.config["test_dataset"] = dataset.get("test", None)
        else:
            self.config["dataset"] = dataset

        self.normalizer = normalizer
        # This supports the legacy way of providing norm parameters in dataset
        if self.config.get("dataset", None) is not None and normalizer is None:
            self.normalizer = self.config["dataset"]

        if not is_debug and distutils.is_master() and not is_hpo:
            os.makedirs(self.config["cmd"]["checkpoint_dir"], exist_ok=True)
            os.makedirs(self.config["cmd"]["results_dir"], exist_ok=True)
            os.makedirs(self.config["cmd"]["logs_dir"], exist_ok=True)

        self.is_debug = is_debug
        self.is_vis = is_vis
        self.is_hpo = is_hpo

        if self.is_hpo:
            # conditional import is necessary for checkpointing
            from ray import tune

            from ocpmodels.common.hpo_utils import tune_reporter

            # sets the hpo checkpoint frequency
            # default is no checkpointing
            self.hpo_checkpoint_every = self.config["optim"].get(
                "checkpoint_every", -1
            )

        if distutils.is_master():
            print(yaml.dump(self.config, default_flow_style=False))
        self.load()

        self.evaluator = Evaluator(task=name)

    def load(self):
        self.load_seed_from_config()
        self.load_logger()
        self.load_task()
        self.load_model()
        self.load_loss()
        self.load_optimizer()
        self.load_extras()

    def load_seed_from_config(self):
        # https://pytorch.org/docs/stable/notes/randomness.html
        seed = self.config["cmd"]["seed"]
        if seed is None:
            return

        random.seed(seed)
        np.random.seed(seed)
        torch.manual_seed(seed)
        torch.cuda.manual_seed_all(seed)
        torch.backends.cudnn.deterministic = True
        torch.backends.cudnn.benchmark = False

    def load_logger(self):
        self.logger = None
        if not self.is_debug and distutils.is_master() and not self.is_hpo:
            assert (
                self.config["logger"] is not None
            ), "Specify logger in config"
            self.logger = registry.get_logger_class(self.config["logger"])(
                self.config
            )

    def get_sampler(self, dataset, batch_size, shuffle):
        if "load_balancing" in self.config["optim"]:
            balancing_mode = self.config["optim"]["load_balancing"]
            force_balancing = True
        else:
            balancing_mode = "atoms"
            force_balancing = False

        sampler = BalancedBatchSampler(
            dataset,
            batch_size=batch_size,
            num_replicas=distutils.get_world_size(),
            rank=distutils.get_rank(),
            device=self.device,
            mode=balancing_mode,
            shuffle=shuffle,
            force_balancing=force_balancing,
        )
        return sampler

    def get_dataloader(self, dataset, sampler):
        loader = DataLoader(
            dataset,
            collate_fn=self.parallel_collater,
            num_workers=self.config["optim"]["num_workers"],
            pin_memory=True,
            batch_sampler=sampler,
        )
        return loader

    @abstractmethod
    def load_task(self):
        """Derived classes should implement this function."""

    def load_model(self):
        # Build model
        if distutils.is_master():
            logging.info(f"Loading model: {self.config['model']}")

        # TODO(abhshkdz): Eventually move towards computing features on-the-fly
        # and remove dependence from `.edge_attr`.
        bond_feat_dim = None
        if self.config["task"]["dataset"] in [
            "trajectory_lmdb",
            "single_point_lmdb",
        ]:
            bond_feat_dim = self.config["model_attributes"].get(
                "num_gaussians", 50
            )
        else:
            raise NotImplementedError

        loader = self.train_loader or self.val_loader or self.test_loader
        self.model = registry.get_model_class(self.config["model"])(
            loader.dataset[0].x.shape[-1]
            if loader
            and hasattr(loader.dataset[0], "x")
            and loader.dataset[0].x is not None
            else None,
            bond_feat_dim,
            self.num_targets,
            **self.config["model_attributes"],
        ).to(self.device)

        if distutils.is_master():
            logging.info(
                f"Loaded {self.model.__class__.__name__} with "
                f"{self.model.num_params} parameters."
            )

        if self.logger is not None:
            self.logger.watch(self.model)

        self.model = OCPDataParallel(
            self.model,
            output_device=self.device,
            num_gpus=1 if not self.cpu else 0,
        )
        if distutils.initialized():
            self.model = DistributedDataParallel(
                self.model, device_ids=[self.device]
            )

    def load_checkpoint(self, checkpoint_path):
        if not os.path.isfile(checkpoint_path):
            raise FileNotFoundError(
                errno.ENOENT, "Checkpoint file not found", checkpoint_path
            )

        logging.info(f"Loading checkpoint from: {checkpoint_path}")
        map_location = torch.device("cpu") if self.cpu else self.device
        checkpoint = torch.load(checkpoint_path, map_location=map_location)
        self.epoch = checkpoint.get("epoch", 0)
        self.step = checkpoint.get("step", 0)

        # Load model, optimizer, normalizer state dict.
        # if trained with ddp and want to load in non-ddp, modify keys from
        # module.module.. -> module..
        first_key = next(iter(checkpoint["state_dict"]))
        if not distutils.initialized() and first_key.split(".")[1] == "module":
            # No need for OrderedDict since dictionaries are technically ordered
            # since Python 3.6 and officially ordered since Python 3.7
            new_dict = {k[7:]: v for k, v in checkpoint["state_dict"].items()}
            self.model.load_state_dict(new_dict)
        else:
            self.model.load_state_dict(checkpoint["state_dict"])

        if "optimizer" in checkpoint:
            self.optimizer.load_state_dict(checkpoint["optimizer"])
        if "scheduler" in checkpoint and checkpoint["scheduler"] is not None:
            self.scheduler.scheduler.load_state_dict(checkpoint["scheduler"])
        if "ema" in checkpoint and checkpoint["ema"] is not None:
            self.ema.load_state_dict(checkpoint["ema"])

        for key in checkpoint["normalizers"]:
            if key in self.normalizers:
                self.normalizers[key].load_state_dict(
                    checkpoint["normalizers"][key]
                )
            if self.scaler and checkpoint["amp"]:
                self.scaler.load_state_dict(checkpoint["amp"])

    def load_loss(self):
        loss_config = {}
        loss_config["energy"] = self.config["optim"].get("loss_energy", "mae")
        loss_config["force"] = self.config["optim"].get("loss_force", "mae")
        self.loss_fn = {}
        for target, loss_description in loss_config.items():
            if isinstance(loss_description, list):
                losses, weights = [], []
                for loss_dict in loss_description:
                    loss_name = loss_dict["name"]
                    loss_kwargs = {
                        k: v
                        for k, v in loss_dict.items()
                        if k not in ["name", "weight"]
                    }
                    losses.append(get_loss(loss_name, loss_kwargs))
                    weights.append(loss_dict.get("weight", 1.0))
                self.loss_fn[target] = CombinedLoss(losses, weights)
            else:
<<<<<<< HEAD
                self.loss_fn[target] = get_loss(loss_description, {})
=======
                raise NotImplementedError(
                    f"Unknown loss function name: {loss_name}"
                )
            if distutils.initialized():
                self.loss_fn[loss] = DDPLoss(self.loss_fn[loss])
>>>>>>> a290197e

    def load_optimizer(self):
        optimizer = self.config["optim"].get("optimizer", "AdamW")
        optimizer = getattr(optim, optimizer)

        if self.config["optim"].get("weight_decay", 0) > 0:

            # Do not regularize bias etc.
            params_decay = []
            params_no_decay = []
            for name, param in self.model.named_parameters():
                if param.requires_grad:
                    if "embedding" in name:
                        params_no_decay += [param]
                    elif "frequencies" in name:
                        params_no_decay += [param]
                    elif "bias" in name:
                        params_no_decay += [param]
                    else:
                        params_decay += [param]

            self.optimizer = optimizer(
                [
                    {"params": params_no_decay, "weight_decay": 0},
                    {
                        "params": params_decay,
                        "weight_decay": self.config["optim"]["weight_decay"],
                    },
                ],
                lr=self.config["optim"]["lr_initial"],
                **self.config["optim"].get("optimizer_params", {}),
            )
        else:
            self.optimizer = optimizer(
                params=self.model.parameters(),
                lr=self.config["optim"]["lr_initial"],
                **self.config["optim"].get("optimizer_params", {}),
            )

    def load_extras(self):
        self.scheduler = LRScheduler(self.optimizer, self.config["optim"])
        self.clip_grad_norm = self.config["optim"].get("clip_grad_norm")
        self.ema_decay = self.config["optim"].get("ema_decay")
        if self.ema_decay:
            self.ema = ExponentialMovingAverage(
                self.model.parameters(),
                self.ema_decay,
            )
        else:
            self.ema = None

    def save(
        self,
        metrics=None,
        checkpoint_file="checkpoint.pt",
        training_state=True,
    ):
        if not self.is_debug and distutils.is_master():
            if training_state:
                save_checkpoint(
                    {
                        "epoch": self.epoch,
                        "step": self.step,
                        "state_dict": self.model.state_dict(),
                        "optimizer": self.optimizer.state_dict(),
                        "scheduler": self.scheduler.scheduler.state_dict()
                        if self.scheduler.scheduler_type != "Null"
                        else None,
                        "normalizers": {
                            key: value.state_dict()
                            for key, value in self.normalizers.items()
                        },
                        "config": self.config,
                        "val_metrics": metrics,
                        "ema": self.ema.state_dict() if self.ema else None,
                        "amp": self.scaler.state_dict()
                        if self.scaler
                        else None,
                    },
                    checkpoint_dir=self.config["cmd"]["checkpoint_dir"],
                    checkpoint_file=checkpoint_file,
                )
            else:
                if self.ema:
                    self.ema.store()
                    self.ema.copy_to()
                save_checkpoint(
                    {
                        "state_dict": self.model.state_dict(),
                        "normalizers": {
                            key: value.state_dict()
                            for key, value in self.normalizers.items()
                        },
                        "config": self.config,
                        "val_metrics": metrics,
                        "amp": self.scaler.state_dict()
                        if self.scaler
                        else None,
                    },
                    checkpoint_dir=self.config["cmd"]["checkpoint_dir"],
                    checkpoint_file=checkpoint_file,
                )
                if self.ema:
                    self.ema.restore()

    def save_hpo(self, epoch, step, metrics, checkpoint_every):
        # default is no checkpointing
        # checkpointing frequency can be adjusted by setting checkpoint_every in steps
        # to checkpoint every time results are communicated to Ray Tune set checkpoint_every=1
        if checkpoint_every != -1 and step % checkpoint_every == 0:
            with tune.checkpoint_dir(  # noqa: F821
                step=step
            ) as checkpoint_dir:
                path = os.path.join(checkpoint_dir, "checkpoint")
                torch.save(self.save_state(epoch, step, metrics), path)

    def hpo_update(
        self, epoch, step, train_metrics, val_metrics, test_metrics=None
    ):
        progress = {
            "steps": step,
            "epochs": epoch,
            "act_lr": self.optimizer.param_groups[0]["lr"],
        }
        # checkpointing must occur before reporter
        # default is no checkpointing
        self.save_hpo(
            epoch,
            step,
            val_metrics,
            self.hpo_checkpoint_every,
        )
        # report metrics to tune
        tune_reporter(  # noqa: F821
            iters=progress,
            train_metrics={
                k: train_metrics[k]["metric"] for k in self.metrics
            },
            val_metrics={k: val_metrics[k]["metric"] for k in val_metrics},
            test_metrics=test_metrics,
        )

    @abstractmethod
    def train(self):
        """Derived classes should implement this function."""

    @torch.no_grad()
    def validate(self, split="val", disable_tqdm=False):
        if distutils.is_master():
            logging.info(f"Evaluating on {split}.")
        if self.is_hpo:
            disable_tqdm = True

        self.model.eval()
        if self.ema:
            self.ema.store()
            self.ema.copy_to()

        evaluator, metrics = Evaluator(task=self.name), {}
        rank = distutils.get_rank()

        loader = self.val_loader if split == "val" else self.test_loader

        for i, batch in tqdm(
            enumerate(loader),
            total=len(loader),
            position=rank,
            desc="device {}".format(rank),
            disable=disable_tqdm,
        ):
            # Forward.
            with torch.cuda.amp.autocast(enabled=self.scaler is not None):
                out = self._forward(batch)
            loss = self._compute_loss(out, batch)

            # Compute metrics.
            metrics = self._compute_metrics(out, batch, evaluator, metrics)
            metrics = evaluator.update("loss", loss.item(), metrics)

        aggregated_metrics = {}
        for k in metrics:
            aggregated_metrics[k] = {
                "total": distutils.all_reduce(
                    metrics[k]["total"], average=False, device=self.device
                ),
                "numel": distutils.all_reduce(
                    metrics[k]["numel"], average=False, device=self.device
                ),
            }
            aggregated_metrics[k]["metric"] = (
                aggregated_metrics[k]["total"] / aggregated_metrics[k]["numel"]
            )
        metrics = aggregated_metrics

        log_dict = {k: metrics[k]["metric"] for k in metrics}
        log_dict.update({"epoch": self.epoch})
        if distutils.is_master():
            log_str = ["{}: {:.4f}".format(k, v) for k, v in log_dict.items()]
            logging.info(", ".join(log_str))

        # Make plots.
        if self.logger is not None:
            self.logger.log(
                log_dict,
                step=self.step,
                split=split,
            )

        if self.ema:
            self.ema.restore()

        return metrics

    @abstractmethod
    def _forward(self, batch_list):
        """Derived classes should implement this function."""

    @abstractmethod
    def _compute_loss(self, out, batch_list):
        """Derived classes should implement this function."""

    def _backward(self, loss):
        self.optimizer.zero_grad()
        loss.backward()
        # Scale down the gradients of shared parameters
        if hasattr(self.model, "shared_parameters"):
            for p, factor in self.model.shared_parameters:
                if p.grad is not None:
                    p.grad.detach().div_(factor)
        if self.clip_grad_norm:
            if self.scaler:
                self.scaler.unscale_(self.optimizer)
            grad_norm = torch.nn.utils.clip_grad_norm_(
                self.model.parameters(),
                max_norm=self.clip_grad_norm,
            )
            if self.logger is not None:
                self.logger.log(
                    {"grad_norm": grad_norm}, step=self.step, split="train"
                )
        if self.scaler:
            self.scaler.step(self.optimizer)
            self.scaler.update()
        else:
            self.optimizer.step()
        if self.ema:
            self.ema.update()

    def save_results(self, predictions, results_file, keys):
        if results_file is None:
            return

        results_file_path = os.path.join(
            self.config["cmd"]["results_dir"],
            f"{self.name}_{results_file}_{distutils.get_rank()}.npz",
        )
        np.savez_compressed(
            results_file_path,
            ids=predictions["id"],
            **{key: predictions[key] for key in keys},
        )

        distutils.synchronize()
        if distutils.is_master():
            gather_results = defaultdict(list)
            full_path = os.path.join(
                self.config["cmd"]["results_dir"],
                f"{self.name}_{results_file}.npz",
            )

            for i in range(distutils.get_world_size()):
                rank_path = os.path.join(
                    self.config["cmd"]["results_dir"],
                    f"{self.name}_{results_file}_{i}.npz",
                )
                rank_results = np.load(rank_path, allow_pickle=True)
                gather_results["ids"].extend(rank_results["ids"])
                for key in keys:
                    gather_results[key].extend(rank_results[key])
                os.remove(rank_path)

            # Because of how distributed sampler works, some system ids
            # might be repeated to make no. of samples even across GPUs.
            _, idx = np.unique(gather_results["ids"], return_index=True)
            gather_results["ids"] = np.array(gather_results["ids"])[idx]
            for k in keys:
                if k == "forces":
                    gather_results[k] = np.concatenate(
                        np.array(gather_results[k])[idx]
                    )
                elif k == "chunk_idx":
                    gather_results[k] = np.cumsum(
                        np.array(gather_results[k])[idx]
                    )[:-1]
                else:
                    gather_results[k] = np.array(gather_results[k])[idx]

            logging.info(f"Writing results to {full_path}")
            np.savez_compressed(full_path, **gather_results)<|MERGE_RESOLUTION|>--- conflicted
+++ resolved
@@ -40,11 +40,7 @@
 from ocpmodels.modules.exponential_moving_average import (
     ExponentialMovingAverage,
 )
-<<<<<<< HEAD
-from ocpmodels.modules.loss import CombinedLoss, get_loss
-=======
-from ocpmodels.modules.loss import DDPLoss, L2MAELoss
->>>>>>> a290197e
+from ocpmodels.modules.loss import CombinedLoss, DDPLoss, get_loss
 from ocpmodels.modules.normalizer import Normalizer
 from ocpmodels.modules.scheduler import LRScheduler
 
@@ -374,15 +370,10 @@
                     weights.append(loss_dict.get("weight", 1.0))
                 self.loss_fn[target] = CombinedLoss(losses, weights)
             else:
-<<<<<<< HEAD
                 self.loss_fn[target] = get_loss(loss_description, {})
-=======
-                raise NotImplementedError(
-                    f"Unknown loss function name: {loss_name}"
-                )
+
             if distutils.initialized():
-                self.loss_fn[loss] = DDPLoss(self.loss_fn[loss])
->>>>>>> a290197e
+                self.loss_fn[target] = DDPLoss(self.loss_fn[target])
 
     def load_optimizer(self):
         optimizer = self.config["optim"].get("optimizer", "AdamW")
