--- conflicted
+++ resolved
@@ -51,12 +51,7 @@
             id=self.config["cmd"]["timestamp"],
             name=self.config["cmd"]["identifier"],
             dir=self.config["cmd"]["logs_dir"],
-<<<<<<< HEAD
             project=self.config["logger_project"],
-            reinit=True,
-=======
-            project=self.config.get("logger_project", None),
->>>>>>> ce9df514
         )
 
     def watch(self, model):
