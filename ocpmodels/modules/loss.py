import torch
from torch import nn

from ocpmodels.common import distutils


class L2MAELoss(nn.Module):
    def __init__(self, reduction="mean"):
        super().__init__()
        self.reduction = reduction
        assert reduction in ["mean", "sum"]

    def forward(self, input: torch.Tensor, target: torch.Tensor):
        dists = torch.norm(input - target, p=2, dim=-1)
        if self.reduction == "mean":
            return torch.mean(dists)
        elif self.reduction == "sum":
            return torch.sum(dists)


<<<<<<< HEAD
class NormL2MAELoss(nn.Module):
    def __init__(self, reduction="mean", min_norm=1e-3):
        super().__init__()
        self.reduction = reduction
        assert reduction in ["mean", "sum"]
        self.min_norm = min_norm

    def forward(self, input: torch.Tensor, target: torch.Tensor):
        input_norm = torch.norm(input, p=2, dim=-1, keepdim=True).clamp(
            min=self.min_norm
        )
        input = input / input_norm
        target_norm = torch.norm(target, p=2, dim=-1, keepdim=True).clamp(
            min=self.min_norm
        )
        target = target / target_norm
        dists = torch.norm(input - target, p=2, dim=-1)
        if self.reduction == "mean":
            return torch.mean(dists)
        elif self.reduction == "sum":
            return torch.sum(dists)


class CosineLoss(nn.Module):
    def __init__(self, reduction="mean", eps=1e-6):
        super().__init__()
        self.reduction = reduction
        assert reduction in ["mean", "sum"]
        self.eps = eps

    def forward(self, input: torch.Tensor, target: torch.Tensor):
        neg_cos = -torch.cosine_similarity(input, target, eps=self.eps)
        if self.reduction == "mean":
            return torch.mean(neg_cos)
        elif self.reduction == "sum":
            return torch.sum(neg_cos)


class CombinedLoss(nn.Module):
    def __init__(self, loss_fns, weights=None):
        super().__init__()
        self.loss_fns = loss_fns
        if weights is None:
            self.weights = [1.0 for _ in range(len(loss_fns))]
        else:
            self.weights = weights

    @property
    def reduction(self):
        return self.loss_fns[0].reduction

    @reduction.setter
    def reduction(self, reduction):
        for loss_fn in self.loss_fns:
            loss_fn.reduction = reduction

    def forward(self, input: torch.Tensor, target: torch.Tensor):
        return sum(
            [
                weight * loss_fn(input, target)
                for weight, loss_fn in zip(self.weights, self.loss_fns)
            ]
        )


def get_loss(loss_name, loss_kwargs):
    if loss_name in ["l1", "mae"]:
        return nn.L1Loss(**loss_kwargs)
    elif loss_name == "mse":
        return nn.MSELoss(**loss_kwargs)
    elif loss_name == "l2mae":
        return L2MAELoss(**loss_kwargs)
    elif loss_name == "norml2mae":
        return NormL2MAELoss(**loss_kwargs)
    elif loss_name == "cos":
        return CosineLoss(**loss_kwargs)
    else:
        raise NotImplementedError(f"Unknown loss function name: {loss_name}")
=======
class DDPLoss(nn.Module):
    def __init__(self, loss_fn, reduction="mean"):
        super().__init__()
        self.loss_fn = loss_fn
        self.loss_fn.reduction = "sum"
        self.reduction = reduction
        assert reduction in ["mean", "sum"]

    def forward(self, input: torch.Tensor, target: torch.Tensor):
        loss = self.loss_fn(input, target)
        if self.reduction == "mean":
            num_samples = input.shape[0]
            num_samples = distutils.all_reduce(
                num_samples, device=input.device
            )
            # Multiply by world size since gradients are averaged
            # across DDP replicas
            return loss * distutils.get_world_size() / num_samples
        else:
            return loss
>>>>>>> a290197e
<|MERGE_RESOLUTION|>--- conflicted
+++ resolved
@@ -18,7 +18,6 @@
             return torch.sum(dists)
 
 
-<<<<<<< HEAD
 class NormL2MAELoss(nn.Module):
     def __init__(self, reduction="mean", min_norm=1e-3):
         super().__init__()
@@ -97,7 +96,8 @@
         return CosineLoss(**loss_kwargs)
     else:
         raise NotImplementedError(f"Unknown loss function name: {loss_name}")
-=======
+
+
 class DDPLoss(nn.Module):
     def __init__(self, loss_fn, reduction="mean"):
         super().__init__()
@@ -117,5 +117,4 @@
             # across DDP replicas
             return loss * distutils.get_world_size() / num_samples
         else:
-            return loss
->>>>>>> a290197e
+            return loss