import torch
from torch import nn

from ocpmodels.common import distutils


class L2MAELoss(nn.Module):
    def __init__(self, reduction="mean"):
        super().__init__()
        self.reduction = reduction
        assert reduction in ["mean", "sum"]

    def forward(self, input: torch.Tensor, target: torch.Tensor):
        dists = torch.norm(input - target, p=2, dim=-1)
        if self.reduction == "mean":
            return torch.mean(dists)
        elif self.reduction == "sum":
            return torch.sum(dists)


<<<<<<< HEAD
class DDPLoss(nn.Module):
    def __init__(self, loss_fn, reduction="mean"):
        super().__init__()
        self.loss_fn = loss_fn
        self.loss_fn.reduction = "sum"
        self.reduction = reduction
        assert reduction in ["mean", "sum"]

    def forward(self, input: torch.Tensor, target: torch.Tensor):
        loss = self.loss_fn(input, target)
        if self.reduction == "mean":
            num_samples = input.shape[0]
            num_samples = distutils.all_reduce(
                num_samples, device=input.device
            )
            # Multiply by world size since gradients are averaged
            # across DDP replicas
            return loss * distutils.get_world_size() / num_samples
        else:
            return loss
=======
class NormL2MAELoss(nn.Module):
    def __init__(self, reduction="mean", min_norm=1e-3):
        super().__init__()
        self.reduction = reduction
        assert reduction in ["mean", "sum"]
        self.min_norm = min_norm

    def forward(self, input: torch.Tensor, target: torch.Tensor):
        input_norm = torch.norm(input, p=2, dim=-1, keepdim=True).clamp(
            min=self.min_norm
        )
        input = input / input_norm
        target_norm = torch.norm(target, p=2, dim=-1, keepdim=True).clamp(
            min=self.min_norm
        )
        target = target / target_norm
        dists = torch.norm(input - target, p=2, dim=-1)
        if self.reduction == "mean":
            return torch.mean(dists)
        elif self.reduction == "sum":
            return torch.sum(dists)


class CosineLoss(nn.Module):
    def __init__(self, reduction="mean"):
        super().__init__()
        self.reduction = reduction
        assert reduction in ["mean", "sum"]

    def forward(self, input: torch.Tensor, target: torch.Tensor):
        neg_cos = -torch.cosine_similarity(input, target)
        if self.reduction == "mean":
            return torch.mean(neg_cos)
        elif self.reduction == "sum":
            return torch.sum(neg_cos)


class CombinedLoss(nn.Module):
    def __init__(self, loss_fns, weights=None):
        super().__init__()
        self.loss_fns = loss_fns
        if weights is None:
            self.weights = [1.0 for _ in range(len(loss_fns))]
        else:
            self.weights = weights

    @property
    def reduction(self):
        return self.loss_fns[0].reduction

    @reduction.setter
    def reduction(self, reduction):
        for loss_fn in self.loss_fns:
            loss_fn.reduction = reduction

    def forward(self, input: torch.Tensor, target: torch.Tensor):
        loss = self.weights[0] * self.loss_fns[0](input, target)
        for i in range(1, len(self.loss_fns)):
            loss += self.weights[i] * self.loss_fns[i](input, target)
        return loss


def get_loss(loss_name):
    if loss_name in ["l1", "mae"]:
        return nn.L1Loss()
    elif loss_name == "mse":
        return nn.MSELoss()
    elif loss_name == "l2mae":
        return L2MAELoss()
    elif loss_name == "norml2mae":
        return NormL2MAELoss()
    elif loss_name == "cos":
        return CosineLoss()
    else:
        raise NotImplementedError(f"Unknown loss function name: {loss_name}")
>>>>>>> aba51bd3
<|MERGE_RESOLUTION|>--- conflicted
+++ resolved
@@ -18,28 +18,6 @@
             return torch.sum(dists)
 
 
-<<<<<<< HEAD
-class DDPLoss(nn.Module):
-    def __init__(self, loss_fn, reduction="mean"):
-        super().__init__()
-        self.loss_fn = loss_fn
-        self.loss_fn.reduction = "sum"
-        self.reduction = reduction
-        assert reduction in ["mean", "sum"]
-
-    def forward(self, input: torch.Tensor, target: torch.Tensor):
-        loss = self.loss_fn(input, target)
-        if self.reduction == "mean":
-            num_samples = input.shape[0]
-            num_samples = distutils.all_reduce(
-                num_samples, device=input.device
-            )
-            # Multiply by world size since gradients are averaged
-            # across DDP replicas
-            return loss * distutils.get_world_size() / num_samples
-        else:
-            return loss
-=======
 class NormL2MAELoss(nn.Module):
     def __init__(self, reduction="mean", min_norm=1e-3):
         super().__init__()
@@ -115,4 +93,25 @@
         return CosineLoss()
     else:
         raise NotImplementedError(f"Unknown loss function name: {loss_name}")
->>>>>>> aba51bd3
+
+
+class DDPLoss(nn.Module):
+    def __init__(self, loss_fn, reduction="mean"):
+        super().__init__()
+        self.loss_fn = loss_fn
+        self.loss_fn.reduction = "sum"
+        self.reduction = reduction
+        assert reduction in ["mean", "sum"]
+
+    def forward(self, input: torch.Tensor, target: torch.Tensor):
+        loss = self.loss_fn(input, target)
+        if self.reduction == "mean":
+            num_samples = input.shape[0]
+            num_samples = distutils.all_reduce(
+                num_samples, device=input.device
+            )
+            # Multiply by world size since gradients are averaged
+            # across DDP replicas
+            return loss * distutils.get_world_size() / num_samples
+        else:
+            return loss