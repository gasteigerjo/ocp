"""
Copyright (c) Facebook, Inc. and its affiliates.
This source code is licensed under the MIT license found in the
LICENSE file in the root directory of this source tree.
"""

import logging
import os
from dis import dis
from typing import Optional

import numpy as np
import torch
from torch_geometric.nn import radius_graph
from torch_scatter import scatter, segment_coo

from ocpmodels.common.registry import registry
from ocpmodels.common.utils import (
    compute_neighbors,
    conditional_grad,
    get_max_neighbors_mask,
    get_pbc_distances,
    radius_graph_pbc,
)

from .initializers import get_initializer
from .interaction_indices import (
    get_mixed_triplets,
    get_quadruplets,
    get_triplets,
)
from .layers.atom_update_block import OutputBlock
from .layers.base_layers import Dense, ResidualLayer
from .layers.efficient import BasisEmbedding
from .layers.embedding_block import AtomEmbedding, EdgeEmbedding
from .layers.force_scaler import ForceScaler
from .layers.interaction_block import InteractionBlock
from .layers.radial_basis import RadialBasis
from .layers.scaling import ScaledModule
from .layers.spherical_basis import CircularBasisLayer, SphericalBasisLayer
from .utils import (
    get_angle,
    get_edge_id,
    get_inner_idx,
    inner_product_clamped,
    mask_neighbors,
    repeat_blocks,
)


@registry.register_model("gemnet_oc")
class GemNetOC(ScaledModule):
    """
    Arguments
    ---------
    num_atoms (int): Unused argument
    bond_feat_dim (int): Unused argument
    num_targets: int
        Number of prediction targets.

    num_spherical: int
        Controls maximum frequency.
    num_radial: int
        Controls maximum frequency.
    num_blocks: int
        Number of building blocks to be stacked.

    emb_size_atom: int
        Embedding size of the atoms.
    emb_size_edge: int
        Embedding size of the edges.
    emb_size_trip_in: int
        (Down-projected) embedding size of the quadruplet edge embeddings
        before the bilinear layer.
    emb_size_trip_out: int
        (Down-projected) embedding size of the quadruplet edge embeddings
        after the bilinear layer.
    emb_size_quad_in: int
        (Down-projected) embedding size of the quadruplet edge embeddings
        before the bilinear layer.
    emb_size_quad_out: int
        (Down-projected) embedding size of the quadruplet edge embeddings
        after the bilinear layer.
    emb_size_aint_in: int
        Embedding size in the atom interaction before the bilinear layer.
    emb_size_aint_out: int
        Embedding size in the atom interaction after the bilinear layer.
    emb_size_rbf: int
        Embedding size of the radial basis transformation.
    emb_size_cbf: int
        Embedding size of the circular basis transformation (one angle).
    emb_size_sbf: int
        Embedding size of the spherical basis transformation (two angles).

    num_before_skip: int
        Number of residual blocks before the first skip connection.
    num_after_skip: int
        Number of residual blocks after the first skip connection.
    num_concat: int
        Number of residual blocks after the concatenation.
    num_atom: int
        Number of residual blocks in the atom embedding blocks.
    num_output_afteratom: int
        Number of residual blocks in the output blocks
        after adding the atom embedding.
    num_atom_emb_layers: int
        Number of residual blocks for transforming atom embeddings.
    num_global_out_layers: int
        Number of final residual blocks before the output.

    regress_forces: bool
        Whether to predict forces. Default: True
    direct_forces: bool
        If True predict forces based on aggregation of interatomic directions.
        If False predict forces based on negative gradient of energy potential.
    use_pbc: bool
        Whether to use periodic boundary conditions.
    scale_backprop_forces: bool
        Whether to scale up the energy and then scales down the forces
        to prevent NaNs and infs in backpropagated forces.

    cutoff: float
        Embedding cutoff for interatomic connections and embeddings in Angstrom.
    cutoff_qint: float
        Quadruplet interaction cutoff in Angstrom.
        Optional. Uses cutoff per default.
    cutoff_aeaint: float
        Edge-to-atom and atom-to-edge interaction cutoff in Angstrom.
        Optional. Uses cutoff per default.
    cutoff_aint: float
        Atom-to-atom interaction cutoff in Angstrom.
        Optional. Uses maximum of all other cutoffs per default.
    max_neighbors: int
        Maximum number of neighbors for interatomic connections and embeddings.
    max_neighbors_qint: int
        Maximum number of quadruplet interactions per embedding.
        Optional. Uses max_neighbors per default.
    max_neighbors_aeaint: int
        Maximum number of edge-to-atom and atom-to-edge interactions per embedding.
        Optional. Uses max_neighbors per default.
    max_neighbors_aint: int
        Maximum number of atom-to-atom interactions per atom.
        Optional. Uses maximum of all other neighbors per default.

    rbf: dict
        Name and hyperparameters of the radial basis function.
    rbf_spherical: dict
        Name and hyperparameters of the radial basis function used as part of the
        circular and spherical bases.
        Optional. Uses rbf per default.
    envelope: dict
        Name and hyperparameters of the envelope function.
    cbf: dict
        Name and hyperparameters of the circular basis function.
    sbf: dict
        Name and hyperparameters of the spherical basis function.
    extensive: bool
        Whether the output should be extensive (proportional to the number of atoms)
    forces_coupled: bool
        If True, enforce that |F_st| = |F_ts|. No effect if direct_forces is False.
    output_init: str
        Initialization method for the final dense layer.
    activation: str
        Name of the activation function.
    scale_file: str
        Path to the pytorch file containing the scaling factors.

    quad_interaction: bool
        Whether to use quadruplet interactions (with dihedral angles)
    atom_edge_interaction: bool
        Whether to use atom-to-edge interactions
    edge_atom_interaction: bool
        Whether to use edge-to-atom interactions
    atom_interaction: bool
        Whether to use atom-to-atom interactions

    scale_basis: bool
        Whether to use a scaling layer in the raw basis function for better
        numerical stability.
    qint_tags: list
        Which atom tags to use quadruplet interactions for.
        0=sub-surface bulk, 1=surface, 2=adsorbate atoms.
    """

    def __init__(
        self,
        num_atoms: Optional[int],
        bond_feat_dim: int,
        num_targets: int,
        num_spherical: int,
        num_radial: int,
        num_blocks: int,
        emb_size_atom: int,
        emb_size_edge: int,
        emb_size_trip_in: int,
        emb_size_trip_out: int,
        emb_size_quad_in: int,
        emb_size_quad_out: int,
        emb_size_aint_in: int,
        emb_size_aint_out: int,
        emb_size_rbf: int,
        emb_size_cbf: int,
        emb_size_sbf: int,
        num_before_skip: int,
        num_after_skip: int,
        num_concat: int,
        num_atom: int,
        num_output_afteratom: int,
        num_atom_emb_layers: int = 0,
        num_global_out_layers: int = 2,
        regress_forces: bool = True,
        direct_forces: bool = False,
        use_pbc: bool = True,
        scale_backprop_forces: bool = False,
        cutoff: float = 6.0,
        cutoff_qint: Optional[float] = None,
        cutoff_aeaint: Optional[float] = None,
        cutoff_aint: Optional[float] = None,
        max_neighbors: int = 50,
        max_neighbors_qint: Optional[int] = None,
        max_neighbors_aeaint: Optional[int] = None,
        max_neighbors_aint: Optional[int] = None,
        rbf: dict = {"name": "gaussian"},
        rbf_spherical: Optional[dict] = None,
        envelope: dict = {"name": "polynomial", "exponent": 5},
        cbf: dict = {"name": "spherical_harmonics"},
        sbf: dict = {"name": "spherical_harmonics"},
        extensive: bool = True,
        forces_coupled: bool = False,
        output_init: str = "HeOrthogonal",
        activation: str = "silu",
        scale_file: Optional[str] = None,
        quad_interaction: bool = False,
        atom_edge_interaction: bool = False,
        edge_atom_interaction: bool = False,
        atom_interaction: bool = False,
        scale_basis: bool = False,
        qint_tags: list = [0, 1, 2],
        distill_reduce: str = "sum",
        **kwargs,  # backwards compatibility with deprecated arguments
    ):
        super().__init__()
        if len(kwargs) > 0:
            logging.warning(f"Unrecognized arguments: {list(kwargs.keys())}")
        self.num_targets = num_targets
        assert num_blocks > 0
        self.num_blocks = num_blocks
        self.extensive = extensive

        self.distill_reduce = distill_reduce

        self.atom_edge_interaction = atom_edge_interaction
        self.edge_atom_interaction = edge_atom_interaction
        self.atom_interaction = atom_interaction
        self.quad_interaction = quad_interaction
        self.qint_tags = torch.tensor(qint_tags)
        if not rbf_spherical:
            rbf_spherical = rbf

        self.set_cutoffs(cutoff, cutoff_qint, cutoff_aeaint, cutoff_aint)
        self.set_max_neighbors(
            max_neighbors,
            max_neighbors_qint,
            max_neighbors_aeaint,
            max_neighbors_aint,
        )
        self.use_pbc = use_pbc

        self.direct_forces = direct_forces
        self.forces_coupled = forces_coupled
        self.regress_forces = regress_forces
        self.force_scaler = ForceScaler(enabled=scale_backprop_forces)

        self.init_basis_functions(
            num_radial,
            num_spherical,
            rbf,
            rbf_spherical,
            envelope,
            cbf,
            sbf,
            scale_basis,
        )
        self.init_shared_basis_layers(
            num_radial, num_spherical, emb_size_rbf, emb_size_cbf, emb_size_sbf
        )

        # Embedding blocks
        self.atom_emb = AtomEmbedding(emb_size_atom)
        self.edge_emb = EdgeEmbedding(
            emb_size_atom, num_radial, emb_size_edge, activation=activation
        )

        # Interaction Blocks
        int_blocks = []
        for _ in range(num_blocks):
            int_blocks.append(
                InteractionBlock(
                    emb_size_atom=emb_size_atom,
                    emb_size_edge=emb_size_edge,
                    emb_size_trip_in=emb_size_trip_in,
                    emb_size_trip_out=emb_size_trip_out,
                    emb_size_quad_in=emb_size_quad_in,
                    emb_size_quad_out=emb_size_quad_out,
                    emb_size_a2a_in=emb_size_aint_in,
                    emb_size_a2a_out=emb_size_aint_out,
                    emb_size_rbf=emb_size_rbf,
                    emb_size_cbf=emb_size_cbf,
                    emb_size_sbf=emb_size_sbf,
                    num_before_skip=num_before_skip,
                    num_after_skip=num_after_skip,
                    num_concat=num_concat,
                    num_atom=num_atom,
                    num_atom_emb_layers=num_atom_emb_layers,
                    quad_interaction=quad_interaction,
                    atom_edge_interaction=atom_edge_interaction,
                    edge_atom_interaction=edge_atom_interaction,
                    atom_interaction=atom_interaction,
                    activation=activation,
                )
            )
        self.int_blocks = torch.nn.ModuleList(int_blocks)

        out_blocks = []
        for _ in range(num_blocks + 1):
            out_blocks.append(
                OutputBlock(
                    emb_size_atom=emb_size_atom,
                    emb_size_edge=emb_size_edge,
                    emb_size_rbf=emb_size_rbf,
                    nHidden=num_atom,
                    nHidden_afteratom=num_output_afteratom,
                    activation=activation,
                    direct_forces=direct_forces,
                )
            )
        self.out_blocks = torch.nn.ModuleList(out_blocks)

        out_mlp_E = [
            Dense(
                emb_size_atom * (num_blocks + 1),
                emb_size_atom,
                activation=activation,
            )
        ]
        out_mlp_E += [
            ResidualLayer(
                emb_size_atom,
                activation=activation,
            )
            for _ in range(num_global_out_layers)
        ]
        self.out_mlp_E = torch.nn.Sequential(*out_mlp_E)
        self.out_energy = Dense(
            emb_size_atom, num_targets, bias=False, activation=None
        )
        if direct_forces:
            out_mlp_F = [
                Dense(
                    emb_size_edge * (num_blocks + 1),
                    emb_size_edge,
                    activation=activation,
                )
            ]
            out_mlp_F += [
                ResidualLayer(
                    emb_size_edge,
                    activation=activation,
                )
                for _ in range(num_global_out_layers)
            ]
            self.out_mlp_F = torch.nn.Sequential(*out_mlp_F)
            self.out_forces = Dense(
                emb_size_edge, num_targets, bias=False, activation=None
            )

        out_initializer = get_initializer(output_init)
        self.out_energy.reset_parameters(out_initializer)
        if direct_forces:
            self.out_forces.reset_parameters(out_initializer)

        # Load scaling factors
        if scale_file is not None:
            if os.path.isfile(scale_file):
                scales = torch.load(scale_file, map_location="cpu")
                self.load_scales(scales)
            else:
                logging.warning(
                    f"Scale file '{scale_file}' does not exist. "
                    f"The model will use unit scaling factors "
                    f"unless it was loaded from a checkpoint."
                )

    def set_cutoffs(self, cutoff, cutoff_qint, cutoff_aeaint, cutoff_aint):
        self.cutoff = cutoff

        if (
            not (self.atom_edge_interaction or self.edge_atom_interaction)
            or cutoff_aeaint is None
        ):
            self.cutoff_aeaint = self.cutoff
        else:
            self.cutoff_aeaint = cutoff_aeaint
        if not self.quad_interaction or cutoff_qint is None:
            self.cutoff_qint = self.cutoff
        else:
            self.cutoff_qint = cutoff_qint
        if not self.atom_interaction or cutoff_aint is None:
            self.cutoff_aint = max(
                self.cutoff,
                self.cutoff_aeaint,
                self.cutoff_qint,
            )
        else:
            self.cutoff_aint = cutoff_aint

        assert self.cutoff <= self.cutoff_aint
        assert self.cutoff_aeaint <= self.cutoff_aint
        assert self.cutoff_qint <= self.cutoff_aint

    def set_max_neighbors(
        self,
        max_neighbors,
        max_neighbors_qint,
        max_neighbors_aeaint,
        max_neighbors_aint,
    ):
        self.max_neighbors = max_neighbors

        if (
            not (self.atom_edge_interaction or self.edge_atom_interaction)
            or max_neighbors_aeaint is None
        ):
            self.max_neighbors_aeaint = self.max_neighbors
        else:
            self.max_neighbors_aeaint = max_neighbors_aeaint
        if not self.quad_interaction or max_neighbors_qint is None:
            self.max_neighbors_qint = self.max_neighbors
        else:
            self.max_neighbors_qint = max_neighbors_qint
        if not self.atom_interaction or max_neighbors_aint is None:
            self.max_neighbors_aint = max(
                self.max_neighbors,
                self.max_neighbors_aeaint,
                self.max_neighbors_qint,
            )
        else:
            self.max_neighbors_aint = max_neighbors_aint

        assert self.max_neighbors <= self.max_neighbors_aint
        assert self.max_neighbors_aeaint <= self.max_neighbors_aint
        assert self.max_neighbors_qint <= self.max_neighbors_aint

    def init_basis_functions(
        self,
        num_radial,
        num_spherical,
        rbf,
        rbf_spherical,
        envelope,
        cbf,
        sbf,
        scale_basis,
    ):
        self.radial_basis = RadialBasis(
            num_radial=num_radial,
            cutoff=self.cutoff,
            rbf=rbf,
            envelope=envelope,
            scale_basis=scale_basis,
        )
        radial_basis_spherical = RadialBasis(
            num_radial=num_radial,
            cutoff=self.cutoff,
            rbf=rbf_spherical,
            envelope=envelope,
            scale_basis=scale_basis,
        )
        if self.quad_interaction:
            radial_basis_spherical_qint = RadialBasis(
                num_radial=num_radial,
                cutoff=self.cutoff_qint,
                rbf=rbf_spherical,
                envelope=envelope,
                scale_basis=scale_basis,
            )
            self.cbf_basis_qint = CircularBasisLayer(
                num_spherical,
                radial_basis=radial_basis_spherical_qint,
                cbf=cbf,
                scale_basis=scale_basis,
            )

            self.sbf_basis_qint = SphericalBasisLayer(
                num_spherical,
                radial_basis=radial_basis_spherical,
                sbf=sbf,
                scale_basis=scale_basis,
            )
        if self.atom_edge_interaction:
            self.radial_basis_aeaint = RadialBasis(
                num_radial=num_radial,
                cutoff=self.cutoff_aeaint,
                rbf=rbf,
                envelope=envelope,
                scale_basis=scale_basis,
            )
            self.cbf_basis_aeint = CircularBasisLayer(
                num_spherical,
                radial_basis=radial_basis_spherical,
                cbf=cbf,
                scale_basis=scale_basis,
            )
        if self.edge_atom_interaction:
            self.radial_basis_aeaint = RadialBasis(
                num_radial=num_radial,
                cutoff=self.cutoff_aeaint,
                rbf=rbf,
                envelope=envelope,
                scale_basis=scale_basis,
            )
            radial_basis_spherical_aeaint = RadialBasis(
                num_radial=num_radial,
                cutoff=self.cutoff_aeaint,
                rbf=rbf_spherical,
                envelope=envelope,
                scale_basis=scale_basis,
            )
            self.cbf_basis_eaint = CircularBasisLayer(
                num_spherical,
                radial_basis=radial_basis_spherical_aeaint,
                cbf=cbf,
                scale_basis=scale_basis,
            )
        if self.atom_interaction:
            self.radial_basis_aint = RadialBasis(
                num_radial=num_radial,
                cutoff=self.cutoff_aint,
                rbf=rbf,
                envelope=envelope,
                scale_basis=scale_basis,
            )

        self.cbf_basis_tint = CircularBasisLayer(
            num_spherical,
            radial_basis=radial_basis_spherical,
            cbf=cbf,
            scale_basis=scale_basis,
        )

    def init_shared_basis_layers(
        self,
        num_radial,
        num_spherical,
        emb_size_rbf,
        emb_size_cbf,
        emb_size_sbf,
    ):
        # Share basis down projections across all interaction blocks
        if self.quad_interaction:
            self.mlp_rbf_qint = Dense(
                num_radial,
                emb_size_rbf,
                activation=None,
                bias=False,
            )
            self.mlp_cbf_qint = BasisEmbedding(
                num_radial, emb_size_cbf, num_spherical
            )
            self.mlp_sbf_qint = BasisEmbedding(
                num_radial, emb_size_sbf, num_spherical**2
            )

        if self.atom_edge_interaction:
            self.mlp_rbf_aeint = Dense(
                num_radial,
                emb_size_rbf,
                activation=None,
                bias=False,
            )
            self.mlp_cbf_aeint = BasisEmbedding(
                num_radial, emb_size_cbf, num_spherical
            )
        if self.edge_atom_interaction:
            self.mlp_rbf_eaint = Dense(
                num_radial,
                emb_size_rbf,
                activation=None,
                bias=False,
            )
            self.mlp_cbf_eaint = BasisEmbedding(
                num_radial, emb_size_cbf, num_spherical
            )
        if self.atom_interaction:
            self.mlp_rbf_aint = BasisEmbedding(num_radial, emb_size_rbf)

        self.mlp_rbf_tint = Dense(
            num_radial,
            emb_size_rbf,
            activation=None,
            bias=False,
        )
        self.mlp_cbf_tint = BasisEmbedding(
            num_radial, emb_size_cbf, num_spherical
        )

        # Share the dense Layer of the atom embedding block accross the interaction blocks
        self.mlp_rbf_h = Dense(
            num_radial,
            emb_size_rbf,
            activation=None,
            bias=False,
        )
        self.mlp_rbf_out = Dense(
            num_radial,
            emb_size_rbf,
            activation=None,
            bias=False,
        )

        # Set shared parameters for better gradients
        self.shared_parameters = [
            (self.mlp_rbf_tint.linear.weight, self.num_blocks),
            (self.mlp_cbf_tint.weight, self.num_blocks),
            (self.mlp_rbf_h.linear.weight, self.num_blocks),
            (self.mlp_rbf_out.linear.weight, self.num_blocks + 1),
        ]
        if self.quad_interaction:
            self.shared_parameters += [
                (self.mlp_rbf_qint.linear.weight, self.num_blocks),
                (self.mlp_cbf_qint.weight, self.num_blocks),
                (self.mlp_sbf_qint.weight, self.num_blocks),
            ]
        if self.atom_edge_interaction:
            self.shared_parameters += [
                (self.mlp_rbf_aeint.linear.weight, self.num_blocks),
                (self.mlp_cbf_aeint.weight, self.num_blocks),
            ]
        if self.edge_atom_interaction:
            self.shared_parameters += [
                (self.mlp_rbf_eaint.linear.weight, self.num_blocks),
                (self.mlp_cbf_eaint.weight, self.num_blocks),
            ]
        if self.atom_interaction:
            self.shared_parameters += [
                (self.mlp_rbf_aint.weight, self.num_blocks),
            ]

    def calculate_quad_angles(
        self,
        V_st,
        V_qint_st,
        quad_idx,
    ):
        """Calculate angles for quadruplet-based message passing.

        Arguments
        ---------
        V_st: Tensor, shape = (nAtoms, 3)
            Normalized directions from s to t
        V_qint_st: Tensor, shape = (nAtoms, 3)
            Normalized directions from s to t for the quadruplet
            interaction graph
        quad_idx: dict of torch.Tensor
            Indices relevant for quadruplet interactions.

        Returns
        -------
        cosφ_cab: Tensor, shape = (num_triplets_inint,)
            Cosine of angle between atoms c -> a <- b.
        cosφ_abd: Tensor, shape = (num_triplets_qint,)
            Cosine of angle between atoms a -> b -> d.
        angle_cabd: Tensor, shape = (num_quadruplets,)
            Dihedral angle between atoms c <- a-b -> d.
        """
        # ---------------------------------- d -> b -> a ---------------------------------- #
        V_ba = V_qint_st[quad_idx["triplet_in"]["out"]]
        # (num_triplets_qint, 3)
        V_db = V_st[quad_idx["triplet_in"]["in"]]
        # (num_triplets_qint, 3)
        cosφ_abd = inner_product_clamped(V_ba, V_db)
        # (num_triplets_qint,)

        # Project for calculating dihedral angle
        # Cross product is the same as projection, just 90° rotated
        V_db_cross = torch.cross(V_db, V_ba, dim=-1)  # a - b -| d
        V_db_cross = V_db_cross[quad_idx["trip_in_to_quad"]]
        # (num_quadruplets,)

        # --------------------------------- c -> a <- b ---------------------------------- #
        V_ca = V_st[quad_idx["triplet_out"]["out"]]  # (num_triplets_in, 3)
        V_ba = V_qint_st[quad_idx["triplet_out"]["in"]]  # (num_triplets_in, 3)
        cosφ_cab = inner_product_clamped(V_ca, V_ba)  # (n4Triplets,)

        # Project for calculating dihedral angle
        # Cross product is the same as projection, just 90° rotated
        V_ca_cross = torch.cross(V_ca, V_ba, dim=-1)  # c |- a - b
        V_ca_cross = V_ca_cross[quad_idx["trip_out_to_quad"]]
        # (num_quadruplets,)

        # -------------------------------- c -> a - b <- d -------------------------------- #
        half_angle_cabd = get_angle(V_ca_cross, V_db_cross)
        # (num_quadruplets,)
        angle_cabd = half_angle_cabd
        # Ignore parity and just use the half angle.

        return cosφ_cab, cosφ_abd, angle_cabd

    def select_symmetric_edges(self, tensor, mask, reorder_idx, opposite_neg):
        """Use a mask to remove values of removed edges and then
        duplicate the values for the correct edge direction.

        Arguments
        ---------
        tensor: torch.Tensor
            Values to symmetrize for the new tensor.
        mask: torch.Tensor
            Mask defining which edges go in the correct direction.
        reorder_idx: torch.Tensor
            Indices defining how to reorder the tensor values after
            concatenating the edge values of both directions.
        opposite_neg: bool
            Whether the edge in the opposite direction should use the
            negative tensor value.

        Returns
        -------
        tensor_ordered: torch.Tensor
            A tensor with symmetrized values.
        """
        # Mask out counter-edges
        tensor_directed = tensor[mask]
        # Concatenate counter-edges after normal edges
        sign = 1 - 2 * opposite_neg
        tensor_cat = torch.cat([tensor_directed, sign * tensor_directed])
        # Reorder everything so the edges of every image are consecutive
        tensor_ordered = tensor_cat[reorder_idx]
        return tensor_ordered

    def symmetrize_edges(
        self,
        graph,
        batch_idx,
    ):
        """
        Symmetrize edges to ensure existence of counter-directional edges.

        Some edges are only present in one direction in the data,
        since every atom has a maximum number of neighbors.
        We only use i->j edges here. So we lose some j->i edges
        and add others by making it symmetric.
        """
        num_atoms = batch_idx.shape[0]
        new_graph = {}

        # Generate mask
        mask_sep_atoms = graph["edge_index"][0] < graph["edge_index"][1]
        # Distinguish edges between the same (periodic) atom by ordering the cells
        cell_earlier = (
            (graph["cell_offset"][:, 0] < 0)
            | (
                (graph["cell_offset"][:, 0] == 0)
                & (graph["cell_offset"][:, 1] < 0)
            )
            | (
                (graph["cell_offset"][:, 0] == 0)
                & (graph["cell_offset"][:, 1] == 0)
                & (graph["cell_offset"][:, 2] < 0)
            )
        )
        mask_same_atoms = graph["edge_index"][0] == graph["edge_index"][1]
        mask_same_atoms &= cell_earlier
        mask = mask_sep_atoms | mask_same_atoms

        # Mask out counter-edges
        edge_index_directed = graph["edge_index"][
            mask[None, :].expand(2, -1)
        ].view(2, -1)

        # Concatenate counter-edges after normal edges
        edge_index_cat = torch.cat(
            [edge_index_directed, edge_index_directed.flip(0)],
            dim=1,
        )

        # Count remaining edges per image
        batch_edge = torch.repeat_interleave(
            torch.arange(
                graph["num_neighbors"].size(0),
                device=graph["edge_index"].device,
            ),
            graph["num_neighbors"],
        )
        batch_edge = batch_edge[mask]
        # segment_coo assumes sorted batch_edge
        # Factor 2 since this is only one half of the edges
        ones = batch_edge.new_ones(1).expand_as(batch_edge)
        new_graph["num_neighbors"] = 2 * segment_coo(
            ones, batch_edge, dim_size=graph["num_neighbors"].size(0)
        )

        # Create indexing array
        edge_reorder_idx = repeat_blocks(
            new_graph["num_neighbors"] // 2,
            repeats=2,
            continuous_indexing=True,
            repeat_inc=edge_index_directed.size(1),
        )

        # Reorder everything so the edges of every image are consecutive
        new_graph["edge_index"] = edge_index_cat[:, edge_reorder_idx]
        new_graph["cell_offset"] = self.select_symmetric_edges(
            graph["cell_offset"], mask, edge_reorder_idx, True
        )
        new_graph["distance"] = self.select_symmetric_edges(
            graph["distance"], mask, edge_reorder_idx, False
        )
        new_graph["vector"] = self.select_symmetric_edges(
            graph["vector"], mask, edge_reorder_idx, True
        )

        # Indices for swapping c->a and a->c (for symmetric MP)
        # To obtain these efficiently and without any index assumptions,
        # we get order the counter-edge IDs and then
        # map this order back to the edge IDs.
        # Double argsort gives the desired mapping
        # from the ordered tensor to the original tensor.
        edge_ids = get_edge_id(
            new_graph["edge_index"], new_graph["cell_offset"], num_atoms
        )
        order_edge_ids = torch.argsort(edge_ids)
        inv_order_edge_ids = torch.argsort(order_edge_ids)
        edge_ids_counter = get_edge_id(
            new_graph["edge_index"].flip(0),
            -new_graph["cell_offset"],
            num_atoms,
        )
        order_edge_ids_counter = torch.argsort(edge_ids_counter)
        id_swap = order_edge_ids_counter[inv_order_edge_ids]

        return new_graph, id_swap

    def subselect_edges(
        self,
        data,
        graph,
        cutoff=None,
        max_neighbors=None,
    ):
        """Subselect edges using a stricter cutoff and max_neighbors."""
        subgraph = graph.copy()

        if cutoff is not None:
            edge_mask = subgraph["distance"] <= cutoff

            subgraph["edge_index"] = subgraph["edge_index"][:, edge_mask]
            subgraph["cell_offset"] = subgraph["cell_offset"][edge_mask]
            subgraph["num_neighbors"] = mask_neighbors(
                subgraph["num_neighbors"], edge_mask
            )
            subgraph["distance"] = subgraph["distance"][edge_mask]
            subgraph["vector"] = subgraph["vector"][edge_mask]

        if max_neighbors is not None:
            edge_mask, subgraph["num_neighbors"] = get_max_neighbors_mask(
                natoms=data.natoms,
                index=subgraph["edge_index"][1],
                atom_distance=subgraph["distance"],
                max_num_neighbors_threshold=max_neighbors,
            )
            if not torch.all(edge_mask):
                subgraph["edge_index"] = subgraph["edge_index"][:, edge_mask]
                subgraph["cell_offset"] = subgraph["cell_offset"][edge_mask]
                subgraph["distance"] = subgraph["distance"][edge_mask]
                subgraph["vector"] = subgraph["vector"][edge_mask]

        empty_image = subgraph["num_neighbors"] == 0
        if torch.any(empty_image):
            raise ValueError(
                f"An image has no neighbors: id={data.id[empty_image]}, "
                f"sid={data.sid[empty_image]}, fid={data.fid[empty_image]}"
            )
        return subgraph

    def generate_graph(self, data, cutoff, max_neighbors):
        """Generate a radius/nearest neighbor graph."""
        otf_graph = cutoff > 6 or max_neighbors > 50

        if self.use_pbc:
            if otf_graph:
                edge_index, cell_offsets, num_neighbors = radius_graph_pbc(
                    data, cutoff, max_neighbors
                )
            else:
                edge_index = data.edge_index
                cell_offsets = data.cell_offsets
                num_neighbors = data.neighbors

            out = get_pbc_distances(
                data.pos,
                edge_index,
                data.cell,
                cell_offsets,
                num_neighbors,
                return_offsets=False,
                return_distance_vec=True,
            )

            edge_index = out["edge_index"]
            edge_dist = out["distances"]
            # These vectors actually point in the opposite direction.
            # But we want to use col as idx_t for efficient aggregation.
            edge_vector = -out["distance_vec"] / edge_dist[:, None]
            cell_offsets = -cell_offsets  # a - c + offset
        else:
            otf_graph = True
            edge_index = radius_graph(
                data.pos,
                r=self.cutoff,
                batch=data.batch,
                max_num_neighbors=max_neighbors,
            )
            j, i = edge_index
            distance_vec = data.pos[j] - data.pos[i]

            edge_dist = distance_vec.norm(dim=-1)
            edge_vector = -distance_vec / edge_dist[:, None]
            cell_offsets = torch.zeros(
                edge_index.shape[1], 3, device=data.pos.device
            )
            num_neighbors = compute_neighbors(data, edge_index)

        graph = {
            "edge_index": edge_index,
            "distance": edge_dist,
            "vector": edge_vector,
            "cell_offset": cell_offsets,
            "num_neighbors": num_neighbors,
        }

        # Mask interaction edges if required
        if otf_graph or np.isclose(cutoff, 6):
            select_cutoff = None
        else:
            select_cutoff = cutoff
        if otf_graph or max_neighbors == 50:
            select_neighbors = None
        else:
            select_neighbors = max_neighbors
        graph = self.subselect_edges(
            data=data,
            graph=graph,
            cutoff=select_cutoff,
            max_neighbors=select_neighbors,
        )

        return graph

    def subselect_graph(
        self,
        data,
        graph,
        cutoff,
        max_neighbors,
        cutoff_orig,
        max_neighbors_orig,
    ):
        """If the new cutoff and max_neighbors is different from the original,
        subselect the edges of a given graph.
        """
        # Check if embedding edges are different from interaction edges
        if np.isclose(cutoff, cutoff_orig):
            select_cutoff = None
        else:
            select_cutoff = cutoff
        if max_neighbors == max_neighbors_orig:
            select_neighbors = None
        else:
            select_neighbors = max_neighbors

        return self.subselect_edges(
            data=data,
            graph=graph,
            cutoff=select_cutoff,
            max_neighbors=select_neighbors,
        )

    def get_graphs_and_indices(self, data):
        """ "Generate embedding and interaction graphs and indices."""
        num_atoms = data.atomic_numbers.size(0)

        # Atom interaction graph is always the largest
        if (
            self.atom_edge_interaction
            or self.edge_atom_interaction
            or self.atom_interaction
        ):
            a2a_graph = self.generate_graph(
                data, self.cutoff_aint, self.max_neighbors_aint
            )
            main_graph = self.subselect_graph(
                data,
                a2a_graph,
                self.cutoff,
                self.max_neighbors,
                self.cutoff_aint,
                self.max_neighbors_aint,
            )
            a2ee2a_graph = self.subselect_graph(
                data,
                a2a_graph,
                self.cutoff_aeaint,
                self.max_neighbors_aeaint,
                self.cutoff_aint,
                self.max_neighbors_aint,
            )
        else:
            main_graph = self.generate_graph(
                data, self.cutoff, self.max_neighbors
            )
            a2a_graph = {}
            a2ee2a_graph = {}
        if self.quad_interaction:
            if (
                self.atom_edge_interaction
                or self.edge_atom_interaction
                or self.atom_interaction
            ):
                qint_graph = self.subselect_graph(
                    data,
                    a2a_graph,
                    self.cutoff_qint,
                    self.max_neighbors_qint,
                    self.cutoff_aint,
                    self.max_neighbors_aint,
                )
            else:
                assert self.cutoff_qint <= self.cutoff
                assert self.max_neighbors_qint <= self.max_neighbors
                qint_graph = self.subselect_graph(
                    data,
                    main_graph,
                    self.cutoff_qint,
                    self.max_neighbors_qint,
                    self.cutoff,
                    self.max_neighbors,
                )

            # Only use quadruplets for certain tags
            self.qint_tags = self.qint_tags.to(qint_graph["edge_index"].device)
            tags_s = data.tags[qint_graph["edge_index"][0]]
            tags_t = data.tags[qint_graph["edge_index"][1]]
            qint_tag_mask_s = (tags_s[..., None] == self.qint_tags).any(dim=-1)
            qint_tag_mask_t = (tags_t[..., None] == self.qint_tags).any(dim=-1)
            qint_tag_mask = qint_tag_mask_s | qint_tag_mask_t
            qint_graph["edge_index"] = qint_graph["edge_index"][
                :, qint_tag_mask
            ]
            qint_graph["cell_offset"] = qint_graph["cell_offset"][
                qint_tag_mask, :
            ]
            qint_graph["distance"] = qint_graph["distance"][qint_tag_mask]
            qint_graph["vector"] = qint_graph["vector"][qint_tag_mask, :]
            del qint_graph["num_neighbors"]
        else:
            qint_graph = {}

        # Symmetrize edges for swapping in symmetric message passing
        main_graph, id_swap = self.symmetrize_edges(main_graph, data.batch)

        trip_idx_e2e = get_triplets(main_graph, num_atoms=num_atoms)

        # Additional indices for quadruplets
        if self.quad_interaction:
            quad_idx = get_quadruplets(
                main_graph,
                qint_graph,
                num_atoms,
            )
        else:
            quad_idx = {}

        if self.atom_edge_interaction:
            trip_idx_a2e = get_mixed_triplets(
                a2ee2a_graph,
                main_graph,
                num_atoms=num_atoms,
                return_agg_idx=True,
            )
        else:
            trip_idx_a2e = {}
        if self.edge_atom_interaction:
            trip_idx_e2a = get_mixed_triplets(
                main_graph,
                a2ee2a_graph,
                num_atoms=num_atoms,
                return_agg_idx=True,
            )
            # a2ee2a_graph['edge_index'][1] has to be sorted for this
            a2ee2a_graph["target_neighbor_idx"] = get_inner_idx(
                a2ee2a_graph["edge_index"][1], dim_size=num_atoms
            )
        else:
            trip_idx_e2a = {}
        if self.atom_interaction:
            # a2a_graph['edge_index'][1] has to be sorted for this
            a2a_graph["target_neighbor_idx"] = get_inner_idx(
                a2a_graph["edge_index"][1], dim_size=num_atoms
            )

        return (
            main_graph,
            a2a_graph,
            a2ee2a_graph,
            qint_graph,
            id_swap,
            trip_idx_e2e,
            trip_idx_a2e,
            trip_idx_e2a,
            quad_idx,
        )

    def get_bases(
        self,
        main_graph,
        a2a_graph,
        a2ee2a_graph,
        qint_graph,
        trip_idx_e2e,
        trip_idx_a2e,
        trip_idx_e2a,
        quad_idx,
        num_atoms,
    ):
        """Calculate and transform basis functions."""
        basis_rad_main_raw = self.radial_basis(main_graph["distance"])

        # Calculate triplet angles
        cosφ_cab = inner_product_clamped(
            main_graph["vector"][trip_idx_e2e["out"]],
            main_graph["vector"][trip_idx_e2e["in"]],
        )
        basis_rad_cir_e2e_raw, basis_cir_e2e_raw = self.cbf_basis_tint(
            main_graph["distance"], cosφ_cab
        )

        if self.quad_interaction:
            # Calculate quadruplet angles
            cosφ_cab_q, cosφ_abd, angle_cabd = self.calculate_quad_angles(
                main_graph["vector"],
                qint_graph["vector"],
                quad_idx,
            )

            basis_rad_cir_qint_raw, basis_cir_qint_raw = self.cbf_basis_qint(
                qint_graph["distance"], cosφ_abd
            )
            basis_rad_sph_qint_raw, basis_sph_qint_raw = self.sbf_basis_qint(
                main_graph["distance"],
                cosφ_cab_q[quad_idx["trip_out_to_quad"]],
                angle_cabd,
            )
        if self.atom_edge_interaction:
            basis_rad_a2ee2a_raw = self.radial_basis_aeaint(
                a2ee2a_graph["distance"]
            )
            cosφ_cab_a2e = inner_product_clamped(
                main_graph["vector"][trip_idx_a2e["out"]],
                a2ee2a_graph["vector"][trip_idx_a2e["in"]],
            )
            basis_rad_cir_a2e_raw, basis_cir_a2e_raw = self.cbf_basis_aeint(
                main_graph["distance"], cosφ_cab_a2e
            )
        if self.edge_atom_interaction:
            cosφ_cab_e2a = inner_product_clamped(
                a2ee2a_graph["vector"][trip_idx_e2a["out"]],
                main_graph["vector"][trip_idx_e2a["in"]],
            )
            basis_rad_cir_e2a_raw, basis_cir_e2a_raw = self.cbf_basis_eaint(
                a2ee2a_graph["distance"], cosφ_cab_e2a
            )
        if self.atom_interaction:
            basis_rad_a2a_raw = self.radial_basis_aint(a2a_graph["distance"])

        # Shared Down Projections
        bases_qint = {}
        if self.quad_interaction:
            bases_qint["rad"] = self.mlp_rbf_qint(basis_rad_main_raw)
            bases_qint["cir"] = self.mlp_cbf_qint(
                rad_basis=basis_rad_cir_qint_raw,
                sph_basis=basis_cir_qint_raw,
                idx_sph_outer=quad_idx["triplet_in"]["out"],
            )
            bases_qint["sph"] = self.mlp_sbf_qint(
                rad_basis=basis_rad_sph_qint_raw,
                sph_basis=basis_sph_qint_raw,
                idx_sph_outer=quad_idx["out"],
                idx_sph_inner=quad_idx["out_agg"],
            )

        bases_a2e = {}
        if self.atom_edge_interaction:
            bases_a2e["rad"] = self.mlp_rbf_aeint(basis_rad_a2ee2a_raw)
            bases_a2e["cir"] = self.mlp_cbf_aeint(
                rad_basis=basis_rad_cir_a2e_raw,
                sph_basis=basis_cir_a2e_raw,
                idx_sph_outer=trip_idx_a2e["out"],
                idx_sph_inner=trip_idx_a2e["out_agg"],
            )
        bases_e2a = {}
        if self.edge_atom_interaction:
            bases_e2a["rad"] = self.mlp_rbf_eaint(basis_rad_main_raw)
            bases_e2a["cir"] = self.mlp_cbf_eaint(
                rad_basis=basis_rad_cir_e2a_raw,
                sph_basis=basis_cir_e2a_raw,
                idx_rad_outer=a2ee2a_graph["edge_index"][1],
                idx_rad_inner=a2ee2a_graph["target_neighbor_idx"],
                idx_sph_outer=trip_idx_e2a["out"],
                idx_sph_inner=trip_idx_e2a["out_agg"],
                num_atoms=num_atoms,
            )
        if self.atom_interaction:
            basis_a2a_rad = self.mlp_rbf_aint(
                rad_basis=basis_rad_a2a_raw,
                idx_rad_outer=a2a_graph["edge_index"][1],
                idx_rad_inner=a2a_graph["target_neighbor_idx"],
                num_atoms=num_atoms,
            )
        else:
            basis_a2a_rad = None

        bases_e2e = {}
        bases_e2e["rad"] = self.mlp_rbf_tint(basis_rad_main_raw)
        bases_e2e["cir"] = self.mlp_cbf_tint(
            rad_basis=basis_rad_cir_e2e_raw,
            sph_basis=basis_cir_e2e_raw,
            idx_sph_outer=trip_idx_e2e["out"],
            idx_sph_inner=trip_idx_e2e["out_agg"],
        )

        basis_atom_update = self.mlp_rbf_h(basis_rad_main_raw)
        basis_output = self.mlp_rbf_out(basis_rad_main_raw)

        return (
            basis_rad_main_raw,
            basis_atom_update,
            basis_output,
            bases_qint,
            bases_e2e,
            bases_a2e,
            bases_e2a,
            basis_a2a_rad,
        )

    @conditional_grad(torch.enable_grad())
    def forward(self, data):
        pos = data.pos
        batch = data.batch
        atomic_numbers = data.atomic_numbers.long()
        num_atoms = atomic_numbers.shape[0]

        if self.regress_forces and not self.direct_forces:
            pos.requires_grad_(True)

        (
            main_graph,
            a2a_graph,
            a2ee2a_graph,
            qint_graph,
            id_swap,
            trip_idx_e2e,
            trip_idx_a2e,
            trip_idx_e2a,
            quad_idx,
        ) = self.get_graphs_and_indices(data)
        _, idx_t = main_graph["edge_index"]

        (
            basis_rad_raw,
            basis_atom_update,
            basis_output,
            bases_qint,
            bases_e2e,
            bases_a2e,
            bases_e2a,
            basis_a2a_rad,
        ) = self.get_bases(
            main_graph=main_graph,
            a2a_graph=a2a_graph,
            a2ee2a_graph=a2ee2a_graph,
            qint_graph=qint_graph,
            trip_idx_e2e=trip_idx_e2e,
            trip_idx_a2e=trip_idx_a2e,
            trip_idx_e2a=trip_idx_e2a,
            quad_idx=quad_idx,
            num_atoms=num_atoms,
        )

        # Embedding block
        h = self.atom_emb(atomic_numbers)
        # (nAtoms, emb_size_atom)
        m = self.edge_emb(h, basis_rad_raw, main_graph["edge_index"])
        # (nEdges, emb_size_edge)

        x_E, x_F = self.out_blocks[0](h, m, basis_output, idx_t)
        # (nAtoms, emb_size_atom), (nEdges, emb_size_edge)
        xs_E, xs_F = [x_E], [x_F]

        for i in range(self.num_blocks):
            # Interaction block
            h, m = self.int_blocks[i](
                h=h,
                m=m,
                bases_qint=bases_qint,
                bases_e2e=bases_e2e,
                bases_a2e=bases_a2e,
                bases_e2a=bases_e2a,
                basis_a2a_rad=basis_a2a_rad,
                basis_atom_update=basis_atom_update,
                edge_index_main=main_graph["edge_index"],
                a2ee2a_graph=a2ee2a_graph,
                a2a_graph=a2a_graph,
                id_swap=id_swap,
                trip_idx_e2e=trip_idx_e2e,
                trip_idx_a2e=trip_idx_a2e,
                trip_idx_e2a=trip_idx_e2a,
                quad_idx=quad_idx,
            )  # (nAtoms, emb_size_atom), (nEdges, emb_size_edge)

            x_E, x_F = self.out_blocks[i + 1](h, m, basis_output, idx_t)
            # (nAtoms, emb_size_atom), (nEdges, emb_size_edge)
            xs_E.append(x_E)
            xs_F.append(x_F)

        # Global output block for final predictions
        x_E = self.out_mlp_E(torch.cat(xs_E, dim=-1))
        if self.direct_forces:
            x_F = self.out_mlp_F(torch.cat(xs_F, dim=-1))
        with torch.cuda.amp.autocast(False):
            E_t = self.out_energy(x_E.float())
            if self.direct_forces:
                F_st = self.out_forces(x_F.float())

        nMolecules = torch.max(batch) + 1
        if self.extensive:
            E_t = scatter(
                E_t, batch, dim=0, dim_size=nMolecules, reduce="add"
            )  # (nMolecules, num_targets)
        else:
            E_t = scatter(
                E_t, batch, dim=0, dim_size=nMolecules, reduce="mean"
            )  # (nMolecules, num_targets)

        if self.regress_forces:
            if self.direct_forces:
                if self.forces_coupled:  # enforce F_st = F_ts
                    nEdges = idx_t.shape[0]
                    id_undir = repeat_blocks(
                        main_graph["num_neighbors"] // 2,
                        repeats=2,
                        continuous_indexing=True,
                    )
                    F_st = scatter(
                        F_st,
                        id_undir,
                        dim=0,
                        dim_size=int(nEdges / 2),
                        reduce="mean",
                    )  # (nEdges/2, num_targets)
                    F_st = F_st[id_undir]  # (nEdges, num_targets)

                # map forces in edge directions
                F_st_vec = F_st[:, :, None] * main_graph["vector"][:, None, :]
                # (nEdges, num_targets, 3)
                F_t = scatter(
                    F_st_vec,
                    idx_t,
                    dim=0,
                    dim_size=num_atoms,
                    reduce="add",
                )  # (nAtoms, num_targets, 3)
            else:
                F_t = self.force_scaler.calc_forces_and_update(E_t, pos)

            E_t = E_t.squeeze(1)  # (num_molecules)
            F_t = F_t.squeeze(1)  # (num_atoms, 3)
            return E_t, F_t
        else:
            E_t = E_t.squeeze(1)  # (num_molecules)
            return E_t

    @property
    def num_params(self):
        return sum(p.numel() for p in self.parameters())

    def extract_features(self, data):
        pos = data.pos
        batch = data.batch
        atomic_numbers = data.atomic_numbers.long()
        num_atoms = atomic_numbers.shape[0]

        if self.regress_forces and not self.direct_forces:
            pos.requires_grad_(True)

        (
            main_graph,
            a2a_graph,
            a2ee2a_graph,
            qint_graph,
            id_swap,
            trip_idx_e2e,
            trip_idx_a2e,
            trip_idx_e2a,
            quad_idx,
        ) = self.get_graphs_and_indices(data)
        _, idx_t = main_graph["edge_index"]

        (
            basis_rad_raw,
            basis_atom_update,
            basis_output,
            bases_qint,
            bases_e2e,
            bases_a2e,
            bases_e2a,
            basis_a2a_rad,
        ) = self.get_bases(
            main_graph=main_graph,
            a2a_graph=a2a_graph,
            a2ee2a_graph=a2ee2a_graph,
            qint_graph=qint_graph,
            trip_idx_e2e=trip_idx_e2e,
            trip_idx_a2e=trip_idx_a2e,
            trip_idx_e2a=trip_idx_e2a,
            quad_idx=quad_idx,
            num_atoms=num_atoms,
        )

        # Embedding block
        h = self.atom_emb(atomic_numbers)
        # (nAtoms, emb_size_atom)
        m = self.edge_emb(h, basis_rad_raw, main_graph["edge_index"])
        # (nEdges, emb_size_edge)

        x_E, x_F = self.out_blocks[0](h, m, basis_output, idx_t)
        # (nAtoms, emb_size_atom), (nEdges, emb_size_edge)
        xs_E, xs_F = [x_E], [x_F]

        for i in range(self.num_blocks):
            # Interaction block
            h, m = self.int_blocks[i](
                h=h,
                m=m,
                bases_qint=bases_qint,
                bases_e2e=bases_e2e,
                bases_a2e=bases_a2e,
                bases_e2a=bases_e2a,
                basis_a2a_rad=basis_a2a_rad,
                basis_atom_update=basis_atom_update,
                edge_index_main=main_graph["edge_index"],
                a2ee2a_graph=a2ee2a_graph,
                a2a_graph=a2a_graph,
                id_swap=id_swap,
                trip_idx_e2e=trip_idx_e2e,
                trip_idx_a2e=trip_idx_a2e,
                trip_idx_e2a=trip_idx_e2a,
                quad_idx=quad_idx,
            )  # (nAtoms, emb_size_atom), (nEdges, emb_size_edge)

            x_E, x_F = self.out_blocks[i + 1](h, m, basis_output, idx_t)
            # (nAtoms, emb_size_atom), (nEdges, emb_size_edge)
            xs_E.append(x_E)
            xs_F.append(x_F)

        # Global output block for final predictions
        x_E = self.out_mlp_E(torch.cat(xs_E, dim=-1))
        if self.direct_forces:
            x_F = self.out_mlp_F(torch.cat(xs_F, dim=-1))
        with torch.cuda.amp.autocast(False):
            E_t = self.out_energy(x_E.float())
            if self.direct_forces:
                F_st = self.out_forces(x_F.float())

        nMolecules = torch.max(batch) + 1
        if self.extensive:
            E_t = scatter(
                E_t, batch, dim=0, dim_size=nMolecules, reduce="add"
            )  # (nMolecules, num_targets)
        else:
            E_t = scatter(
                E_t, batch, dim=0, dim_size=nMolecules, reduce="mean"
            )  # (nMolecules, num_targets)

<<<<<<< HEAD
        m2h = scatter(m, idx_t, dim=0, reduce=self.distill_reduce)
        m2v = scatter(m.unsqueeze(1) * main_graph["vector"].unsqueeze(-1), idx_t, dim=0, reduce=self.distill_reduce)
        
=======
        # TODO: here is for edge2node
        m2h = scatter(
            m, idx_t, dim=0, dim_size=num_atoms, reduce=self.distill_reduce
        )
        m2v = scatter(
            m.unsqueeze(1) * main_graph["vector"].unsqueeze(-1),
            idx_t,
            dim=0,
            dim_size=num_atoms,
            reduce=self.distill_reduce,
        )

>>>>>>> d433b44c
        if self.regress_forces:
            if self.direct_forces:
                if self.forces_coupled:  # enforce F_st = F_ts
                    nEdges = idx_t.shape[0]
                    id_undir = repeat_blocks(
                        main_graph["num_neighbors"] // 2,
                        repeats=2,
                        continuous_indexing=True,
                    )
                    F_st = scatter(
                        F_st,
                        id_undir,
                        dim=0,
                        dim_size=int(nEdges / 2),
                        reduce="mean",
                    )  # (nEdges/2, num_targets)
                    F_st = F_st[id_undir]  # (nEdges, num_targets)

                # map forces in edge directions
                F_st_vec = F_st[:, :, None] * main_graph["vector"][:, None, :]
                # (nEdges, num_targets, 3)
                F_t = scatter(
                    F_st_vec,
                    idx_t,
                    dim=0,
                    dim_size=num_atoms,
                    reduce="add",
                )  # (nAtoms, num_targets, 3)
            else:
                F_t = self.force_scaler.calc_forces_and_update(E_t, pos)

            E_t = E_t.squeeze(1)  # (num_molecules)
            F_t = F_t.squeeze(1)  # (num_atoms, 3)
            return [h, m2h, m2v], [
                E_t,
                F_t,
            ]  # (nMolecules, num_targets), (nAtoms, 3)
        else:
            E_t = E_t.squeeze(1)  # (num_molecules)
            return [h, m2h, m2v], E_t<|MERGE_RESOLUTION|>--- conflicted
+++ resolved
@@ -1491,12 +1491,6 @@
                 E_t, batch, dim=0, dim_size=nMolecules, reduce="mean"
             )  # (nMolecules, num_targets)
 
-<<<<<<< HEAD
-        m2h = scatter(m, idx_t, dim=0, reduce=self.distill_reduce)
-        m2v = scatter(m.unsqueeze(1) * main_graph["vector"].unsqueeze(-1), idx_t, dim=0, reduce=self.distill_reduce)
-        
-=======
-        # TODO: here is for edge2node
         m2h = scatter(
             m, idx_t, dim=0, dim_size=num_atoms, reduce=self.distill_reduce
         )
@@ -1508,7 +1502,6 @@
             reduce=self.distill_reduce,
         )
 
->>>>>>> d433b44c
         if self.regress_forces:
             if self.direct_forces:
                 if self.forces_coupled:  # enforce F_st = F_ts
