"""
Copyright (c) Facebook, Inc. and its affiliates.

This source code is licensed under the MIT license found in the
LICENSE file in the root directory of this source tree.

---

MIT License

Copyright (c) 2021 www.compscience.org

Permission is hereby granted, free of charge, to any person obtaining a copy
of this software and associated documentation files (the "Software"), to deal
in the Software without restriction, including without limitation the rights
to use, copy, modify, merge, publish, distribute, sublicense, and/or sell
copies of the Software, and to permit persons to whom the Software is
furnished to do so, subject to the following conditions:

The above copyright notice and this permission notice shall be included in all
copies or substantial portions of the Software.

THE SOFTWARE IS PROVIDED "AS IS", WITHOUT WARRANTY OF ANY KIND, EXPRESS OR
IMPLIED, INCLUDING BUT NOT LIMITED TO THE WARRANTIES OF MERCHANTABILITY,
FITNESS FOR A PARTICULAR PURPOSE AND NONINFRINGEMENT. IN NO EVENT SHALL THE
AUTHORS OR COPYRIGHT HOLDERS BE LIABLE FOR ANY CLAIM, DAMAGES OR OTHER
LIABILITY, WHETHER IN AN ACTION OF CONTRACT, TORT OR OTHERWISE, ARISING FROM,
OUT OF OR IN CONNECTION WITH THE SOFTWARE OR THE USE OR OTHER DEALINGS IN THE
SOFTWARE.
"""

import logging
import math
import os
from typing import Optional, Tuple

import torch
from torch import nn
from torch_geometric.nn import MessagePassing
from torch_scatter import scatter, segment_coo

from ocpmodels.common.registry import registry
from ocpmodels.common.utils import (
    conditional_grad,
    get_pbc_distances,
    radius_graph_pbc,
)
from ocpmodels.models.gemnet.layers.base_layers import ScaledSiLU
from ocpmodels.models.gemnet.layers.embedding_block import AtomEmbedding
from ocpmodels.models.gemnet.layers.radial_basis import RadialBasis

from .scaling import ScaledModule, ScalingFactor
from .utils import get_edge_id, repeat_blocks


# TODO: the best way for using distillation is to implement a DistillModel class, and initize student and teacher model there.
# TODO: here, I am doing a dirty code, where I just pass distill_args to student model (painn)
@registry.register_model("painn")
class PaiNN(ScaledModule):
    r"""PaiNN model based on the description in Schütt et al. (2021):
    Equivariant message passing for the prediction of tensorial properties
    and molecular spectra, https://arxiv.org/abs/2102.03150.
    """

    def __init__(
        self,
        num_atoms,
        bond_feat_dim,
        num_targets,
        hidden_channels=512,
        num_layers=6,
        num_rbf=128,
        cutoff=12.0,
        max_neighbors=50,
        rbf: dict = {"name": "gaussian"},
        envelope: dict = {"name": "polynomial", "exponent": 5},
        scale_file: Optional[str] = None,
        regress_forces=True,
        direct_forces=True,
        use_pbc=True,
        otf_graph=True,
        teacher_node_dim=256,
        teacher_edge_dim=512,
        use_distill=False,
        projection_head=False,
        id_mapping=False,
        distill_layer_code="U6",
        **kwargs,
    ):
        super(PaiNN, self).__init__()

        self.hidden_channels = hidden_channels
        self.num_layers = num_layers
        self.num_rbf = num_rbf
        self.cutoff = cutoff
        self.max_neighbors = max_neighbors
        self.scale_file = scale_file
        self.regress_forces = regress_forces
        self.direct_forces = direct_forces
        self.otf_graph = otf_graph
        self.use_pbc = use_pbc

        # TODO: for distillation
        if use_distill:
            if projection_head:
                self.n2n_mapping = nn.Sequential(
                    nn.Linear(hidden_channels, 2 * hidden_channels),
                    nn.ReLU(),
                    nn.Linear(2 * hidden_channels, teacher_node_dim),
                )
            elif id_mapping:
                self.n2n_mapping = nn.Identity()
            else:
                self.n2n_mapping = nn.Linear(hidden_channels, teacher_node_dim)
            print("n2n_mapping:\n", self.n2n_mapping)

            if id_mapping:
                self.v2v_mapping = nn.Identity()
            else:
                self.v2v_mapping = nn.Linear(
                    hidden_channels, teacher_edge_dim, bias=False
                )
            print("v2v_mapping:\n", self.v2v_mapping)

            if projection_head:
                self.n2e_mapping = nn.Sequential(
                    nn.Linear(hidden_channels, 2 * hidden_channels),
                    nn.ReLU(),
                    nn.Linear(2 * hidden_channels, teacher_edge_dim),
                )
            elif id_mapping:
                self.n2e_mapping = nn.Identity()
            else:
                self.n2e_mapping = nn.Linear(hidden_channels, teacher_edge_dim)
            print("n2e_mapping:\n", self.n2e_mapping)

            if projection_head:
                self.e2e_mapping = nn.Sequential(
                    nn.Linear(hidden_channels, 2 * hidden_channels),
                    nn.ReLU(),
                    nn.Linear(2 * hidden_channels, teacher_edge_dim),
                )
            elif id_mapping:
                self.e2e_mapping = nn.Identity()
            else:
                self.e2e_mapping = nn.Linear(hidden_channels, teacher_edge_dim)
            print("e2e_mapping:\n", self.e2e_mapping)

            self.distill_layer_type = distill_layer_code[0].lower()
            assert self.distill_layer_type in [
                "m",
                "u",
            ], "Distill layer type in Painn not m or u"
            self.distill_layer_num = int(distill_layer_code[1:])
            assert (
                self.distill_layer_num <= num_layers
            ), "Distill layer number in Painn is larger than num_layers"
            assert (
                self.distill_layer_num > 0
            ), "Distill layer number is Painn is less than 1"

        # Borrowed from GemNet.
        self.symmetric_edge_symmetrization = False

        #### Learnable parameters #############################################

        self.atom_emb = AtomEmbedding(hidden_channels)

        self.radial_basis = RadialBasis(
            num_radial=num_rbf,
            cutoff=self.cutoff,
            rbf=rbf,
            envelope=envelope,
        )

        self.message_layers = nn.ModuleList()
        self.update_layers = nn.ModuleList()

        for i in range(num_layers):
            self.message_layers.append(
                PaiNNMessage(hidden_channels, num_rbf).jittable()
            )
            self.update_layers.append(PaiNNUpdate(hidden_channels))
            setattr(self, "upd_out_scalar_scale_%d" % i, ScalingFactor())

        self.out_energy = nn.Sequential(
            nn.Linear(hidden_channels, hidden_channels // 2),
            ScaledSiLU(),
            nn.Linear(hidden_channels // 2, 1),
        )

        if self.regress_forces is True and self.direct_forces is True:
            self.out_forces = PaiNNOutput(hidden_channels)

        self.inv_sqrt_2 = 1 / math.sqrt(2.0)

        # Load scaling factors
        if scale_file is not None:
            if os.path.isfile(scale_file):
                logging.info(f"Loading scaling factors from {scale_file}")
                scales = torch.load(scale_file, map_location="cpu")
                self.load_scales(scales)
            else:
                logging.warning(
                    f"Scale file '{scale_file}' does not exist. "
                    f"The model will use unit scaling factors "
                    f"unless it was loaded from a checkpoint."
                )

        self.reset_parameters()

    def reset_parameters(self):
        nn.init.xavier_uniform_(self.out_energy[0].weight)
        self.out_energy[0].bias.data.fill_(0)
        nn.init.xavier_uniform_(self.out_energy[2].weight)
        self.out_energy[2].bias.data.fill_(0)

    # Borrowed from GemNet.
    def select_symmetric_edges(self, tensor, mask, reorder_idx, inverse_neg):
        # Mask out counter-edges
        tensor_directed = tensor[mask]
        # Concatenate counter-edges after normal edges
        sign = 1 - 2 * inverse_neg
        tensor_cat = torch.cat([tensor_directed, sign * tensor_directed])
        # Reorder everything so the edges of every image are consecutive
        tensor_ordered = tensor_cat[reorder_idx]
        return tensor_ordered

    # Borrowed from GemNet.
    def symmetrize_edges(
        self,
        edge_index,
        cell_offsets,
        neighbors,
        batch_idx,
        reorder_tensors,
        reorder_tensors_invneg,
    ):
        """
        Symmetrize edges to ensure existence of counter-directional edges.

        Some edges are only present in one direction in the data,
        since every atom has a maximum number of neighbors.
        If `symmetric_edge_symmetrization` is False,
        we only use i->j edges here. So we lose some j->i edges
        and add others by making it symmetric.
        If `symmetric_edge_symmetrization` is True,
        we always use both directions.
        """
        num_atoms = batch_idx.shape[0]

        if self.symmetric_edge_symmetrization:
            edge_index_bothdir = torch.cat(
                [edge_index, edge_index.flip(0)],
                dim=1,
            )
            cell_offsets_bothdir = torch.cat(
                [cell_offsets, -cell_offsets],
                dim=0,
            )

            # Filter for unique edges
            edge_ids = get_edge_id(
                edge_index_bothdir, cell_offsets_bothdir, num_atoms
            )
            unique_ids, unique_inv = torch.unique(
                edge_ids, return_inverse=True
            )
            perm = torch.arange(
                unique_inv.size(0),
                dtype=unique_inv.dtype,
                device=unique_inv.device,
            )
            unique_idx = scatter(
                perm,
                unique_inv,
                dim=0,
                dim_size=unique_ids.shape[0],
                reduce="min",
            )
            edge_index_new = edge_index_bothdir[:, unique_idx]

            # Order by target index
            edge_index_order = torch.argsort(edge_index_new[1])
            edge_index_new = edge_index_new[:, edge_index_order]
            unique_idx = unique_idx[edge_index_order]

            # Subindex remaining tensors
            cell_offsets_new = cell_offsets_bothdir[unique_idx]
            reorder_tensors = [
                self.symmetrize_tensor(tensor, unique_idx, False)
                for tensor in reorder_tensors
            ]
            reorder_tensors_invneg = [
                self.symmetrize_tensor(tensor, unique_idx, True)
                for tensor in reorder_tensors_invneg
            ]

            # Count edges per image
            # segment_coo assumes sorted edge_index_new[1] and batch_idx
            ones = edge_index_new.new_ones(1).expand_as(edge_index_new[1])
            neighbors_per_atom = segment_coo(
                ones, edge_index_new[1], dim_size=num_atoms
            )
            neighbors_per_image = segment_coo(
                neighbors_per_atom, batch_idx, dim_size=neighbors.shape[0]
            )
        else:
            # Generate mask
            mask_sep_atoms = edge_index[0] < edge_index[1]
            # Distinguish edges between the same (periodic) atom by ordering the cells
            cell_earlier = (
                (cell_offsets[:, 0] < 0)
                | ((cell_offsets[:, 0] == 0) & (cell_offsets[:, 1] < 0))
                | (
                    (cell_offsets[:, 0] == 0)
                    & (cell_offsets[:, 1] == 0)
                    & (cell_offsets[:, 2] < 0)
                )
            )
            mask_same_atoms = edge_index[0] == edge_index[1]
            mask_same_atoms &= cell_earlier
            mask = mask_sep_atoms | mask_same_atoms

            # Mask out counter-edges
            edge_index_new = edge_index[mask[None, :].expand(2, -1)].view(
                2, -1
            )

            # Concatenate counter-edges after normal edges
            edge_index_cat = torch.cat(
                [edge_index_new, edge_index_new.flip(0)],
                dim=1,
            )

            # Count remaining edges per image
            batch_edge = torch.repeat_interleave(
                torch.arange(neighbors.size(0), device=edge_index.device),
                neighbors,
            )
            batch_edge = batch_edge[mask]
            # segment_coo assumes sorted batch_edge
            # Factor 2 since this is only one half of the edges
            ones = batch_edge.new_ones(1).expand_as(batch_edge)
            neighbors_per_image = 2 * segment_coo(
                ones, batch_edge, dim_size=neighbors.size(0)
            )

            # Create indexing array
            edge_reorder_idx = repeat_blocks(
                neighbors_per_image // 2,
                repeats=2,
                continuous_indexing=True,
                repeat_inc=edge_index_new.size(1),
            )

            # Reorder everything so the edges of every image are consecutive
            edge_index_new = edge_index_cat[:, edge_reorder_idx]
            cell_offsets_new = self.select_symmetric_edges(
                cell_offsets, mask, edge_reorder_idx, True
            )
            reorder_tensors = [
                self.select_symmetric_edges(
                    tensor, mask, edge_reorder_idx, False
                )
                for tensor in reorder_tensors
            ]
            reorder_tensors_invneg = [
                self.select_symmetric_edges(
                    tensor, mask, edge_reorder_idx, True
                )
                for tensor in reorder_tensors_invneg
            ]

        # Indices for swapping c->a and a->c (for symmetric MP)
        # To obtain these efficiently and without any index assumptions,
        # we get order the counter-edge IDs and then
        # map this order back to the edge IDs.
        # Double argsort gives the desired mapping
        # from the ordered tensor to the original tensor.
        edge_ids = get_edge_id(edge_index_new, cell_offsets_new, num_atoms)
        order_edge_ids = torch.argsort(edge_ids)
        inv_order_edge_ids = torch.argsort(order_edge_ids)
        edge_ids_counter = get_edge_id(
            edge_index_new.flip(0), -cell_offsets_new, num_atoms
        )
        order_edge_ids_counter = torch.argsort(edge_ids_counter)
        id_swap = order_edge_ids_counter[inv_order_edge_ids]

        return (
            edge_index_new,
            cell_offsets_new,
            neighbors_per_image,
            reorder_tensors,
            reorder_tensors_invneg,
            id_swap,
        )

    def generate_graph(self, data):
        otf_graph = (
            self.cutoff > 6 or self.max_neighbors > 50 or self.otf_graph
        )

        if self.use_pbc and otf_graph:
            edge_index, cell_offsets, neighbors = radius_graph_pbc(
                data, self.cutoff, self.max_neighbors
            )

            out = get_pbc_distances(
                data.pos,
                edge_index,
                data.cell,
                cell_offsets,
                neighbors,
                return_offsets=False,
                return_distance_vec=True,
            )

            edge_index = out["edge_index"]
            edge_dist = out["distances"]
            # Unit vectors pointing from edge_index[1] to edge_index[0],
            # i.e., edge_index[0] - edge_index[1] divided by the norm.
            edge_vector = out["distance_vec"] / edge_dist[:, None]
        else:
            raise NotImplementedError

        empty_image = neighbors == 0
        if torch.any(empty_image):
            raise ValueError(
                f"An image has no neighbors: id={data.id[empty_image]}, "
                f"sid={data.sid[empty_image]}, fid={data.fid[empty_image]}"
            )

        # Symmetrize edges for swapping in symmetric message passing
        (
            edge_index,
            cell_offsets,
            neighbors,
            [edge_dist],
            [edge_vector],
            id_swap,
        ) = self.symmetrize_edges(
            edge_index,
            cell_offsets,
            neighbors,
            data.batch,
            [edge_dist],
            [edge_vector],
        )

        return (
            edge_index,
            neighbors,
            edge_dist,
            edge_vector,
            id_swap,
        )

    @conditional_grad(torch.enable_grad())
    def forward(self, data):
        pos = data.pos
        batch = data.batch
        z = data.atomic_numbers.long()

        if self.regress_forces and not self.direct_forces:
            pos = pos.requires_grad_(True)

        (
            edge_index,
            neighbors,
            edge_dist,
            edge_vector,
            id_swap,
        ) = self.generate_graph(data)

        assert z.dim() == 1 and z.dtype == torch.long

        edge_rbf = self.radial_basis(edge_dist)  # rbf * envelope

        x = self.atom_emb(z)
        vec = torch.zeros(x.size(0), 3, x.size(1), device=x.device)

        #### Interaction blocks ###############################################

        for i in range(self.num_layers):
            dx, dvec = self.message_layers[i](
                x, vec, edge_index, edge_rbf, edge_vector
            )

            x = x + dx
            vec = vec + dvec
            x = x * self.inv_sqrt_2

            dx, dvec = self.update_layers[i](x, vec)

            x = x + dx
            vec = vec + dvec
            x = getattr(self, "upd_out_scalar_scale_%d" % i)(x)

        #### Output block #####################################################

        with torch.cuda.amp.autocast(False):
            x = x.float()
            vec = vec.float()
            per_atom_energy = self.out_energy(x).squeeze(1)
            energy = scatter(per_atom_energy, batch, dim=0)

            if self.regress_forces:
                if self.direct_forces:
                    forces = self.out_forces(x, vec)
                    return energy, forces
                else:
                    forces = (
                        -1
                        * torch.autograd.grad(
                            x,
                            pos,
                            grad_outputs=torch.ones_like(x),
                            create_graph=True,
                        )[0]
                    )
                    return energy, forces
            else:
                return energy

    def extract_features(self, data_and_graph):
        data = data_and_graph[0]
        main_graph = data_and_graph[1]
        pos = data.pos
        batch = data.batch
        z = data.atomic_numbers.long()

        if self.regress_forces and not self.direct_forces:
            pos = pos.requires_grad_(True)

        if main_graph is None:
            (
                edge_index,
                neighbors,
                edge_dist,
                edge_vector,
                id_swap,
            ) = self.generate_graph(data)
        else:
            edge_index = main_graph["edge_index"]
            edge_dist = main_graph["distance"]
            edge_vector = -main_graph["vector"]

        assert z.dim() == 1 and z.dtype == torch.long

        edge_rbf = self.radial_basis(edge_dist)  # rbf * envelope

        x = self.atom_emb(z)
        vec = torch.zeros(x.size(0), 3, x.size(1), device=x.device)

        #### Interaction blocks ###############################################
        # x_list, vec_list = [], []
        for i in range(self.num_layers):
            dx, dvec = self.message_layers[i](
                x, vec, edge_index, edge_rbf, edge_vector
            )

            x = x + dx
            vec = vec + dvec
            x = x * self.inv_sqrt_2
            if self.distill_layer_type == "m" and self.distill_layer_num == (
                i + 1
            ):
                node_feat = x.clone()

            dx, dvec = self.update_layers[i](x, vec)

            x = x + dx
            vec = vec + dvec
            x = getattr(self, "upd_out_scalar_scale_%d" % i)(x)
            if self.distill_layer_type == "u" and self.distill_layer_num == (
                i + 1
            ):
                node_feat = x.clone()
            # x_list.append(x)
            # vec_list.append(x)
        #### Output block #####################################################
        vec1 = vec[edge_index[0]]
        vec2 = vec[edge_index[1]]
        e_feat = (vec1 * vec2).sum(dim=-2)

        with torch.cuda.amp.autocast(False):
            x = x.float()
            vec = vec.float()
            e_feat = e_feat.float()  # using from the latest layer
            per_atom_energy = self.out_energy(x).squeeze(1)
            energy = scatter(per_atom_energy, batch, dim=0)
            if self.regress_forces:
                if self.direct_forces:
                    forces = self.out_forces(x, vec)
                else:
                    forces = (
                        -1
                        * torch.autograd.grad(
                            x,
                            pos,
                            grad_outputs=torch.ones_like(x),
                            create_graph=True,
                        )[0]
                    )
                # return [x_list, vec_list], [energy, forces]
                return (
                    [
                        self.n2n_mapping(node_feat.float()),
                        self.n2e_mapping(node_feat.float()),
                        self.v2v_mapping(vec),
                        self.e2e_mapping(e_feat),
                    ],
                    [energy, forces],
                    main_graph,
                )
            else:
                # return [x_list, vec_list], energy
<<<<<<< HEAD
                # return [
                #     self.n2n_mapping(x),
                #     self.n2e_mapping(x),
                #     self.v2v_mapping(vec),
                # ], energy
                return {
                    "node_feature": self.n2n_mapping(x),
                    "n2e_feature": self.n2e_mapping(x),
                    "vector_feature": self.v2v_mapping(vec),
                    "energy": energy,
                }
=======
                return [
                    self.n2n_mapping(node_feat.float()),
                    self.n2e_mapping(node_feat.float()),
                    self.v2v_mapping(vec),
                ], energy
>>>>>>> a14a5e2a

    @property
    def num_params(self):
        return sum(p.numel() for p in self.parameters())

    def __repr__(self):
        return (
            f"{self.__class__.__name__}("
            f"hidden_channels={self.hidden_channels}, "
            f"num_layers={self.num_layers}, "
            f"num_rbf={self.num_rbf}, "
            f"max_neighbors={self.max_neighbors}, "
            f"cutoff={self.cutoff})"
        )


class PaiNNMessage(MessagePassing):
    def __init__(
        self,
        hidden_channels,
        num_rbf,
    ):
        super(PaiNNMessage, self).__init__(aggr="add", node_dim=0)

        self.hidden_channels = hidden_channels

        self.x_proj = nn.Sequential(
            nn.Linear(hidden_channels, hidden_channels),
            ScaledSiLU(),
            nn.Linear(hidden_channels, hidden_channels * 3),
        )
        self.rbf_proj = nn.Linear(num_rbf, hidden_channels * 3)

        self.inv_sqrt_3 = 1 / math.sqrt(3.0)
        self.inv_sqrt_h = 1 / math.sqrt(hidden_channels)
        self.x_layernorm = nn.LayerNorm(hidden_channels)

        self.reset_parameters()

    def reset_parameters(self):
        nn.init.xavier_uniform_(self.x_proj[0].weight)
        self.x_proj[0].bias.data.fill_(0)
        nn.init.xavier_uniform_(self.x_proj[2].weight)
        self.x_proj[2].bias.data.fill_(0)
        nn.init.xavier_uniform_(self.rbf_proj.weight)
        self.rbf_proj.bias.data.fill_(0)
        self.x_layernorm.reset_parameters()

    def forward(self, x, vec, edge_index, edge_rbf, edge_vector):
        xh = self.x_proj(self.x_layernorm(x))

        # TODO(@abhshkdz): Nans out with AMP here during backprop. Debug / fix.
        rbfh = self.rbf_proj(edge_rbf)

        # propagate_type: (xh: Tensor, vec: Tensor, rbfh_ij: Tensor, r_ij: Tensor)
        dx, dvec = self.propagate(
            edge_index,
            xh=xh,
            vec=vec,
            rbfh_ij=rbfh,
            r_ij=edge_vector,
            size=None,
        )

        return dx, dvec

    def message(self, xh_j, vec_j, rbfh_ij, r_ij):
        x, xh2, xh3 = torch.split(xh_j * rbfh_ij, self.hidden_channels, dim=-1)
        xh2 = xh2 * self.inv_sqrt_3

        vec = vec_j * xh2.unsqueeze(1) + xh3.unsqueeze(1) * r_ij.unsqueeze(2)
        vec = vec * self.inv_sqrt_h

        return x, vec

    def aggregate(
        self,
        features: Tuple[torch.Tensor, torch.Tensor],
        index: torch.Tensor,
        ptr: Optional[torch.Tensor],
        dim_size: Optional[int],
    ) -> Tuple[torch.Tensor, torch.Tensor]:
        x, vec = features
        x = scatter(x, index, dim=self.node_dim, dim_size=dim_size)
        vec = scatter(vec, index, dim=self.node_dim, dim_size=dim_size)
        return x, vec

    def update(
        self, inputs: Tuple[torch.Tensor, torch.Tensor]
    ) -> Tuple[torch.Tensor, torch.Tensor]:
        return inputs


class PaiNNUpdate(ScaledModule):
    def __init__(self, hidden_channels):
        super().__init__()
        self.hidden_channels = hidden_channels

        self.vec_proj = nn.Linear(
            hidden_channels, hidden_channels * 2, bias=False
        )
        self.xvec_proj = nn.Sequential(
            nn.Linear(hidden_channels * 2, hidden_channels),
            ScaledSiLU(),
            nn.Linear(hidden_channels, hidden_channels * 3),
        )

        self.inv_sqrt_2 = 1 / math.sqrt(2.0)
        self.inv_sqrt_h = 1 / math.sqrt(hidden_channels)

        self.reset_parameters()

    def reset_parameters(self):
        nn.init.xavier_uniform_(self.vec_proj.weight)
        nn.init.xavier_uniform_(self.xvec_proj[0].weight)
        self.xvec_proj[0].bias.data.fill_(0)
        nn.init.xavier_uniform_(self.xvec_proj[2].weight)
        self.xvec_proj[2].bias.data.fill_(0)

    def forward(self, x, vec):
        vec1, vec2 = torch.split(
            self.vec_proj(vec), self.hidden_channels, dim=-1
        )
        vec_dot = (vec1 * vec2).sum(dim=1) * self.inv_sqrt_h

        # NOTE: Can't use torch.norm because the gradient is NaN for input = 0.
        # Add an epsilon offset to make sure sqrt is always positive.
        x_vec_h = self.xvec_proj(
            torch.cat(
                [x, torch.sqrt(torch.sum(vec2**2, dim=-2) + 1e-8)], dim=-1
            )
        )
        xvec1, xvec2, xvec3 = torch.split(
            x_vec_h, self.hidden_channels, dim=-1
        )

        dx = xvec1 + xvec2 * vec_dot
        dx = dx * self.inv_sqrt_2

        dvec = xvec3.unsqueeze(1) * vec1

        return dx, dvec


class PaiNNOutput(nn.Module):
    def __init__(self, hidden_channels):
        super().__init__()
        self.hidden_channels = hidden_channels

        self.output_network = nn.ModuleList(
            [
                GatedEquivariantBlock(
                    hidden_channels,
                    hidden_channels // 2,
                ),
                GatedEquivariantBlock(hidden_channels // 2, 1),
            ]
        )

        self.reset_parameters()

    def reset_parameters(self):
        for layer in self.output_network:
            layer.reset_parameters()

    def forward(self, x, vec):
        for layer in self.output_network:
            x, vec = layer(x, vec)
        return vec.squeeze()


# Borrowed from TorchMD-Net
class GatedEquivariantBlock(nn.Module):
    """Gated Equivariant Block as defined in Schütt et al. (2021):
    Equivariant message passing for the prediction of tensorial properties and molecular spectra
    """

    def __init__(
        self,
        hidden_channels,
        out_channels,
    ):
        super(GatedEquivariantBlock, self).__init__()
        self.out_channels = out_channels

        self.vec1_proj = nn.Linear(
            hidden_channels, hidden_channels, bias=False
        )
        self.vec2_proj = nn.Linear(hidden_channels, out_channels, bias=False)

        self.update_net = nn.Sequential(
            nn.Linear(hidden_channels * 2, hidden_channels),
            ScaledSiLU(),
            nn.Linear(hidden_channels, out_channels * 2),
        )

        self.act = ScaledSiLU()

    def reset_parameters(self):
        nn.init.xavier_uniform_(self.vec1_proj.weight)
        nn.init.xavier_uniform_(self.vec2_proj.weight)
        nn.init.xavier_uniform_(self.update_net[0].weight)
        self.update_net[0].bias.data.fill_(0)
        nn.init.xavier_uniform_(self.update_net[2].weight)
        self.update_net[2].bias.data.fill_(0)

    def forward(self, x, v):
        vec1 = torch.norm(self.vec1_proj(v), dim=-2)
        vec2 = self.vec2_proj(v)

        x = torch.cat([x, vec1], dim=-1)
        x, v = torch.split(self.update_net(x), self.out_channels, dim=-1)
        v = v.unsqueeze(1) * vec2

        x = self.act(x)
        return x, v<|MERGE_RESOLUTION|>--- conflicted
+++ resolved
@@ -616,25 +616,11 @@
                 )
             else:
                 # return [x_list, vec_list], energy
-<<<<<<< HEAD
-                # return [
-                #     self.n2n_mapping(x),
-                #     self.n2e_mapping(x),
-                #     self.v2v_mapping(vec),
-                # ], energy
-                return {
-                    "node_feature": self.n2n_mapping(x),
-                    "n2e_feature": self.n2e_mapping(x),
-                    "vector_feature": self.v2v_mapping(vec),
-                    "energy": energy,
-                }
-=======
                 return [
                     self.n2n_mapping(node_feat.float()),
                     self.n2e_mapping(node_feat.float()),
                     self.v2v_mapping(vec),
                 ], energy
->>>>>>> a14a5e2a
 
     @property
     def num_params(self):
